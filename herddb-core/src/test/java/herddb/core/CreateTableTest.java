/*
 Licensed to Diennea S.r.l. under one
 or more contributor license agreements. See the NOTICE file
 distributed with this work for additional information
 regarding copyright ownership. Diennea S.r.l. licenses this file
 to you under the Apache License, Version 2.0 (the
 "License"); you may not use this file except in compliance
 with the License.  You may obtain a copy of the License at

 http://www.apache.org/licenses/LICENSE-2.0

 Unless required by applicable law or agreed to in writing,
 software distributed under the License is distributed on an
 "AS IS" BASIS, WITHOUT WARRANTIES OR CONDITIONS OF ANY
 KIND, either express or implied.  See the License for the
 specific language governing permissions and limitations
 under the License.

 */

package herddb.core;

import herddb.mem.MemoryCommitLogManager;
import herddb.mem.MemoryDataStorageManager;
import herddb.mem.MemoryMetadataStorageManager;
import herddb.model.ColumnTypes;
import herddb.model.StatementEvaluationContext;
import herddb.model.StatementExecutionException;
import herddb.model.Table;
import herddb.model.TransactionContext;
import herddb.model.commands.CreateTableSpaceStatement;
import herddb.model.commands.CreateTableStatement;
import herddb.sql.TranslatedQuery;
import java.sql.Timestamp;
import java.util.Arrays;
import java.util.Collections;
import org.junit.Assert;
import org.junit.Test;


/**
 * Tests on table creation
 *
 * @author enrico.olivelli
 */
public class CreateTableTest {

    @Test
    public void createTable1() throws Exception {
        String nodeId = "localhost";
        try (DBManager manager = new DBManager("localhost", new MemoryMetadataStorageManager(), new MemoryDataStorageManager(), new MemoryCommitLogManager(), null, null)) {
            manager.start();
            CreateTableSpaceStatement st1 = new CreateTableSpaceStatement("tblspace1", Collections.singleton(nodeId), nodeId, 1, 0, 0);
            manager.executeStatement(st1, StatementEvaluationContext.DEFAULT_EVALUATION_CONTEXT(), TransactionContext.NO_TRANSACTION);
            manager.waitForTablespace("tblspace1", 10000);

            Table table = Table
                    .builder()
                    .tablespace("tblspace1")
                    .name("t1")
                    .column("id", ColumnTypes.STRING)
                    .column("name", ColumnTypes.STRING)
                    .primaryKey("id")
                    .build();

            CreateTableStatement st2 = new CreateTableStatement(table);
            manager.executeStatement(st2, StatementEvaluationContext.DEFAULT_EVALUATION_CONTEXT(), TransactionContext.NO_TRANSACTION);

            CreateTableStatement st2IfNotExists = new CreateTableStatement(table, Collections.emptyList(), true);
            manager.executeStatement(st2IfNotExists, StatementEvaluationContext.DEFAULT_EVALUATION_CONTEXT(), TransactionContext.NO_TRANSACTION);

        }

    }

    @Test(expected = IllegalArgumentException.class)
    public void weThrowExceptionWhenNullableDataTypeDoubleUsedasPk() throws Exception {
        String nodeId = "localhost";
        try (DBManager manager = new DBManager("localhost", new MemoryMetadataStorageManager(), new MemoryDataStorageManager(), new MemoryCommitLogManager(), null, null)) {
            manager.start();
            CreateTableSpaceStatement st1 = new CreateTableSpaceStatement("tblspace1", Collections.singleton(nodeId), nodeId, 1, 0, 0);
            manager.executeStatement(st1, StatementEvaluationContext.DEFAULT_EVALUATION_CONTEXT(), TransactionContext.NO_TRANSACTION);
            manager.waitForTablespace("tblspace1", 10000);

            Table table = Table
                    .builder()
                    .tablespace("tblspace1")
                    .name("t1")
                    .column("id", ColumnTypes.DOUBLE)
                    .column("name", ColumnTypes.STRING)
                    .primaryKey("id")
                    .build();

            CreateTableStatement st2 = new CreateTableStatement(table);
            manager.executeStatement(st2, StatementEvaluationContext.DEFAULT_EVALUATION_CONTEXT(), TransactionContext.NO_TRANSACTION);
        }
    }

    @Test(expected = StatementExecutionException.class)
    public void weThrowExceptionOnInsertingNullInNonNullColumn() throws Exception {
        String nodeId = "localhost";
        try (DBManager manager = new DBManager("localhost", new MemoryMetadataStorageManager(), new MemoryDataStorageManager(), new MemoryCommitLogManager(), null, null)) {
            manager.start();
            CreateTableSpaceStatement st1 = new CreateTableSpaceStatement("tblspace1", Collections.singleton(nodeId), nodeId, 1, 0, 0);
            manager.executeStatement(st1, StatementEvaluationContext.DEFAULT_EVALUATION_CONTEXT(), TransactionContext.NO_TRANSACTION);
            manager.waitForTablespace("tblspace1", 10000);

            Table table = Table
                    .builder()
                    .tablespace("tblspace1")
                    .name("t1")
                    .column("id", ColumnTypes.STRING)
                    .column("name", ColumnTypes.NOTNULL_STRING)
                    .primaryKey("id")
                    .build();

            CreateTableStatement st2 = new CreateTableStatement(table);
            manager.executeStatement(st2, StatementEvaluationContext.DEFAULT_EVALUATION_CONTEXT(), TransactionContext.NO_TRANSACTION);

            TranslatedQuery translated1 = manager.getPlanner().translate("tblspace1", "INSERT INTO t1 (id,name) values(?,?)", Arrays.asList("test", "test1"), true, true, false, -1);
            manager.executePlan(translated1.plan, translated1.context, TransactionContext.NO_TRANSACTION);

            TranslatedQuery translated = manager.getPlanner().translate("tblspace1", "INSERT INTO t1 (id,name) values(?,?)", Arrays.asList("test", null), true, true, false, -1);
            manager.executePlan(translated.plan, translated.context, TransactionContext.NO_TRANSACTION);
        }
    }


    @Test
    public void weThrowExceptionOnInsertingNullInNonNullColumnOnAutoIncrementPrimaryKey() throws Exception {
        String nodeId = "localhost";
        try (DBManager manager = new DBManager("localhost", new MemoryMetadataStorageManager(), new MemoryDataStorageManager(), new MemoryCommitLogManager(), null, null)) {
            manager.start();
            CreateTableSpaceStatement st1 = new CreateTableSpaceStatement("tblspace1", Collections.singleton(nodeId), nodeId, 1, 0, 0);
            manager.executeStatement(st1, StatementEvaluationContext.DEFAULT_EVALUATION_CONTEXT(), TransactionContext.NO_TRANSACTION);
            manager.waitForTablespace("tblspace1", 10000);

            Table table = Table
                    .builder()
                    .tablespace("tblspace1")
                    .name("t11")
                    .column("id", ColumnTypes.LONG)
                    .column("firstname", ColumnTypes.STRING)
                    .column("lastname", ColumnTypes.NOTNULL_STRING)
                    .primaryKey("id", true)
                    .build();

            CreateTableStatement st2 = new CreateTableStatement(table);
            manager.executeStatement(st2, StatementEvaluationContext.DEFAULT_EVALUATION_CONTEXT(), TransactionContext.NO_TRANSACTION);

            TranslatedQuery translated1 = manager.getPlanner().translate("tblspace1", "INSERT INTO t11 (firstname, lastname) values(?,?)", Arrays.asList("Joe", "cool"), true, true, false, -1);
            manager.executePlan(translated1.plan, translated1.context, TransactionContext.NO_TRANSACTION);

            TranslatedQuery translated = manager.getPlanner().translate("tblspace1", "INSERT INTO t11 (firstname) values(?)", Arrays.asList("test"), true, true, false, -1);
            manager.executePlan(translated.plan, translated.context, TransactionContext.NO_TRANSACTION);
        } catch (Exception ex) {
            Assert.assertTrue(ex.getMessage().contains("Column 'lastname' has no default value and does not allow NULLs"));
        }
    }

    @Test(expected = StatementExecutionException.class)
    public void weThrowExceptionOnUpdatingNullInNonNullColumn() throws Exception {
        String nodeId = "localhost";
        try (DBManager manager = new DBManager("localhost", new MemoryMetadataStorageManager(), new MemoryDataStorageManager(), new MemoryCommitLogManager(), null, null)) {
            manager.start();
            CreateTableSpaceStatement st1 = new CreateTableSpaceStatement("tblspace1", Collections.singleton(nodeId), nodeId, 1, 0, 0);
            manager.executeStatement(st1, StatementEvaluationContext.DEFAULT_EVALUATION_CONTEXT(), TransactionContext.NO_TRANSACTION);
            manager.waitForTablespace("tblspace1", 10000);

            Table table = Table
                    .builder()
                    .tablespace("tblspace1")
                    .name("t1")
                    .column("id", ColumnTypes.STRING)
                    .column("name", ColumnTypes.NOTNULL_STRING)
                    .primaryKey("id")
                    .build();

            CreateTableStatement st2 = new CreateTableStatement(table);

            manager.executeStatement(st2, StatementEvaluationContext.DEFAULT_EVALUATION_CONTEXT(), TransactionContext.NO_TRANSACTION);

            //First insert items in the table.
            TranslatedQuery queryInsert = manager.getPlanner().translate("tblspace1", "INSERT INTO t1 (id,name) values(?,?)", Arrays.asList("test", "12345"), true, true, false, -1);
            manager.executePlan(queryInsert.plan, queryInsert.context, TransactionContext.NO_TRANSACTION);

            TranslatedQuery queryUpdate1 = manager.getPlanner().translate("tblspace1", "Update t1 set name=? where id=?", Arrays.asList("54321", "test"), true, true, false, -1);
            manager.executePlan(queryUpdate1.plan, queryUpdate1.context, TransactionContext.NO_TRANSACTION);

            // Try to update a non null string.
            TranslatedQuery queryUpdate = manager.getPlanner().translate("tblspace1", "Update t1 set name=? where id=?", Arrays.asList(null, "test"), true, true, false, -1);
            manager.executePlan(queryUpdate.plan, queryUpdate.context, TransactionContext.NO_TRANSACTION);
        }
    }

<<<<<<< HEAD
=======

    @Test
    public void weThrowExceptionOnNotNullInserts() throws Exception {
        String nodeId = "localhost";
        try (DBManager manager = new DBManager("localhost", new MemoryMetadataStorageManager(), new MemoryDataStorageManager(), new MemoryCommitLogManager(), null, null)) {
            manager.start();
            CreateTableSpaceStatement st1 = new CreateTableSpaceStatement("tblspace1", Collections.singleton(nodeId), nodeId, 1, 0, 0);
            manager.executeStatement(st1, StatementEvaluationContext.DEFAULT_EVALUATION_CONTEXT(), TransactionContext.NO_TRANSACTION);
            manager.waitForTablespace("tblspace1", 10000);

            Table table = Table
                    .builder()
                    .tablespace("tblspace1")
                    .name("t11")
                    .column("id", ColumnTypes.LONG)
                    .column("name", ColumnTypes.STRING)
                    .column("salary", ColumnTypes.NOTNULL_DOUBLE)
                    .column("startdate", ColumnTypes.NOTNULL_TIMESTAMP)
                    .column("marriage_status", ColumnTypes.NOTNULL_BOOLEAN)
                    .primaryKey("id", true)
                    .build();

            CreateTableStatement st2 = new CreateTableStatement(table);
            manager.executeStatement(st2, StatementEvaluationContext.DEFAULT_EVALUATION_CONTEXT(), TransactionContext.NO_TRANSACTION);

            TranslatedQuery translated1 = manager.getPlanner().translate("tblspace1", "INSERT INTO t11 (name, salary, startdate, marriage_status) values(?,?,?,?)", Arrays.asList("Joe", 38.0d,
                    new Timestamp(System.currentTimeMillis()), false), true, true, false, -1);
            manager.executePlan(translated1.plan, translated1.context, TransactionContext.NO_TRANSACTION);

            try {
                TranslatedQuery translated = manager.getPlanner().translate("tblspace1", "INSERT INTO t11 (name) values(?)", Arrays.asList("John"), true, true, false, -1);
                manager.executePlan(translated.plan, translated.context, TransactionContext.NO_TRANSACTION);
            } catch (Exception e1) {
                Assert.assertTrue(e1.getMessage().contains("Column 'salary' has no default value and does not allow NULLs"));
            }

            try {
                TranslatedQuery translated = manager.getPlanner().translate("tblspace1", "INSERT INTO t11 (name, salary) values(?,?)", Arrays.asList("John", 40.99d), true, true, false, -1);
                manager.executePlan(translated.plan, translated.context, TransactionContext.NO_TRANSACTION);
            } catch (Exception e1) {
                Assert.assertTrue(e1.getMessage().contains("Column 'startdate' has no default value and does not allow NULLs"));
            }

            try {
                TranslatedQuery translated = manager.getPlanner().translate("tblspace1", "INSERT INTO t11 (name,salary,startdate) values(?,?,?)", Arrays.asList("John", 40.99d, new Timestamp(System.currentTimeMillis())), true, true, false, -1);
                manager.executePlan(translated.plan, translated.context, TransactionContext.NO_TRANSACTION);
            } catch (Exception e1) {
                Assert.assertTrue(e1.getMessage().contains("Column 'marriage_status' has no default value and does not allow NULLs"));
            }
        }
    }
>>>>>>> bf2e2e60
}<|MERGE_RESOLUTION|>--- conflicted
+++ resolved
@@ -193,9 +193,6 @@
         }
     }
 
-<<<<<<< HEAD
-=======
-
     @Test
     public void weThrowExceptionOnNotNullInserts() throws Exception {
         String nodeId = "localhost";
@@ -246,5 +243,4 @@
             }
         }
     }
->>>>>>> bf2e2e60
 }