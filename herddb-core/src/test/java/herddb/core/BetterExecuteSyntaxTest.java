/*
 Licensed to Diennea S.r.l. under one
 or more contributor license agreements. See the NOTICE file
 distributed with this work for additional information
 regarding copyright ownership. Diennea S.r.l. licenses this file
 to you under the Apache License, Version 2.0 (the
 "License"); you may not use this file except in compliance
 with the License.  You may obtain a copy of the License at

 http://www.apache.org/licenses/LICENSE-2.0

 Unless required by applicable law or agreed to in writing,
 software distributed under the License is distributed on an
 "AS IS" BASIS, WITHOUT WARRANTIES OR CONDITIONS OF ANY
 KIND, either express or implied.  See the License for the
 specific language governing permissions and limitations
 under the License.

 */

package herddb.core;

import static herddb.core.TestUtils.execute;
import herddb.log.CommitLog;
import herddb.log.CommitLogManager;
import herddb.log.CommitLogResult;
import herddb.log.LogEntry;
import herddb.log.LogNotAvailableException;
import herddb.log.LogSequenceNumber;
import static org.junit.Assert.assertEquals;
import herddb.mem.MemoryCommitLogManager;
import herddb.mem.MemoryDataStorageManager;
import herddb.mem.MemoryMetadataStorageManager;
import herddb.model.DataScanner;
import herddb.model.TransactionResult;
import herddb.utils.DataAccessor;
import java.util.Arrays;
import java.util.Collections;
import java.util.List;
import java.util.concurrent.CopyOnWriteArrayList;
import java.util.concurrent.atomic.AtomicLong;
import java.util.function.BiConsumer;
import org.junit.Test;

/**
 * Tests about statement rewriting for EXECUTE syntax
 *
 * @author enrico.olivelli
 */
public class BetterExecuteSyntaxTest {
        List<LogEntry> entries = new CopyOnWriteArrayList<>();

        class MyMemoryCommitLogManager extends CommitLogManager {
                 @Override
                 public CommitLog createCommitLog(String tableSpace, String tablespaceName, String localNodeId) {
                     return new CommitLog() {
                         AtomicLong offset = new AtomicLong(-1);
                         @Override
                         public CommitLogResult log(LogEntry entry, boolean synch) throws LogNotAvailableException {
                             if (isHasListeners()) {
                                 synch = true;
                             }
                             LogSequenceNumber logPos = new LogSequenceNumber(1, offset.incrementAndGet());
                             notifyListeners(logPos, entry);
                             entries.add(entry);
                             System.out.println("LOG " + entry);
                             return new CommitLogResult(logPos, !synch, synch);
                         }
                         @Override
                         public LogSequenceNumber getLastSequenceNumber() {
                             return new LogSequenceNumber(1, offset.get());
                         }
                         private volatile boolean closed;
                         @Override
                         public void close() throws LogNotAvailableException {
                             closed = true;
                         }
                         @Override
                         public boolean isFailed() {
                             return false;
                         }
                         @Override
                         public boolean isClosed() {
                             return closed;
                         }        
                         @Override
                         public void recovery(
                                 LogSequenceNumber snapshotSequenceNumber,
                                 BiConsumer<LogSequenceNumber, LogEntry> consumer, boolean fencing
                         ) throws LogNotAvailableException {
                         }
                         @Override
                         public void dropOldLedgers(LogSequenceNumber lastCheckPointSequenceNumber) throws LogNotAvailableException {
                         }

                         @Override
                         public void startWriting() throws LogNotAvailableException {
                         }
                         @Override
                         public void clear() throws LogNotAvailableException {
                         }



                     };
                 }
             }
    @Test
    public void betterSyntax() throws Exception {

        try (DBManager manager = new DBManager("localhost", new MemoryMetadataStorageManager(), new MemoryDataStorageManager(), new MemoryCommitLogManager(), null, null)) {
<<<<<<< HEAD
                   manager.start();
                   execute(manager, "CREATE TABLESPACE 'tblspace1'", Collections.emptyList());
                   manager.waitForTablespace("tblspace1", 10000);

                   //execute(manager, "DROP TABLESPACE 'tblspace1'", Collections.emptyList());
                   execute(manager, "CREATE TABLE tblspace1.mytable (n1 int primary key auto_increment, s1 string)", Collections.emptyList());
                   try (DataScanner scan = TestUtils.scan(manager, "SELECT COUNT(*) FROM tblspace1.mytable", Collections.emptyList())) {                 
                   }
                   execute(manager, "CHECKTABLEINTEGRITY 'tblspace1.mytable'", Collections.emptyList());
                   execute(manager, "CHECKTABLEINTEGRITY tblspace1.mytable", Collections.emptyList());
                    execute(manager,"checktableintegrity tblspace1.mytable", Collections.emptyList());          
=======
            manager.start();
            execute(manager, "CREATE TABLESPACE 'tblspace1'", Collections.emptyList());
            manager.waitForTablespace("tblspace1", 10000);

            //execute(manager, "DROP TABLESPACE 'tblspace1'", Collections.emptyList());
            execute(manager, "CREATE TABLE tblspace1.mytable (n1 int primary key auto_increment, s1 string)", Collections.emptyList());
            try (DataScanner scan = TestUtils.scan(manager, "SELECT COUNT(*) FROM tblspace1.mytable", Collections.emptyList())) {                 
            }
>>>>>>> 5e3392b7

            execute(manager, "CHECKTABLEINTEGRITY 'tblspace1.mytable'", Collections.emptyList());
            execute(manager, "CHECKTABLEINTEGRITY tblspace1.mytable", Collections.emptyList());
             execute(manager,"checktableintegrity tblspace1.mytable", Collections.emptyList());          

        }
    }
}

<|MERGE_RESOLUTION|>--- conflicted
+++ resolved
@@ -109,7 +109,6 @@
     public void betterSyntax() throws Exception {
 
         try (DBManager manager = new DBManager("localhost", new MemoryMetadataStorageManager(), new MemoryDataStorageManager(), new MemoryCommitLogManager(), null, null)) {
-<<<<<<< HEAD
                    manager.start();
                    execute(manager, "CREATE TABLESPACE 'tblspace1'", Collections.emptyList());
                    manager.waitForTablespace("tblspace1", 10000);
@@ -121,22 +120,10 @@
                    execute(manager, "CHECKTABLEINTEGRITY 'tblspace1.mytable'", Collections.emptyList());
                    execute(manager, "CHECKTABLEINTEGRITY tblspace1.mytable", Collections.emptyList());
                     execute(manager,"checktableintegrity tblspace1.mytable", Collections.emptyList());          
-=======
-            manager.start();
-            execute(manager, "CREATE TABLESPACE 'tblspace1'", Collections.emptyList());
-            manager.waitForTablespace("tblspace1", 10000);
 
-            //execute(manager, "DROP TABLESPACE 'tblspace1'", Collections.emptyList());
-            execute(manager, "CREATE TABLE tblspace1.mytable (n1 int primary key auto_increment, s1 string)", Collections.emptyList());
-            try (DataScanner scan = TestUtils.scan(manager, "SELECT COUNT(*) FROM tblspace1.mytable", Collections.emptyList())) {                 
-            }
->>>>>>> 5e3392b7
-
-            execute(manager, "CHECKTABLEINTEGRITY 'tblspace1.mytable'", Collections.emptyList());
-            execute(manager, "CHECKTABLEINTEGRITY tblspace1.mytable", Collections.emptyList());
-             execute(manager,"checktableintegrity tblspace1.mytable", Collections.emptyList());          
 
         }
     }
 }
 
+
