/*
 * Licensed to Diennea S.r.l. under one
 * or more contributor license agreements. See the NOTICE file
 * distributed with this work for additional information
 * regarding copyright ownership. Diennea S.r.l. licenses this file
 * to you under the Apache License, Version 2.0 (the
 * "License"); you may not use this file except in compliance
 * with the License.  You may obtain a copy of the License at
 *
 * http://www.apache.org/licenses/LICENSE-2.0
 *
 * Unless required by applicable law or agreed to in writing,
 * software distributed under the License is distributed on an
 * "AS IS" BASIS, WITHOUT WARRANTIES OR CONDITIONS OF ANY
 * KIND, either express or implied.  See the License for the
 * specific language governing permissions and limitations
 * under the License.
 *
 */
package herddb.sql;

import herddb.core.AbstractIndexManager;
import herddb.core.AbstractTableManager;
import herddb.core.DBManager;
import herddb.core.TableSpaceManager;
import herddb.metadata.MetadataStorageManagerException;
import herddb.model.Column;
import herddb.model.ColumnTypes;
import herddb.model.ExecutionPlan;
import herddb.model.Statement;
import herddb.model.StatementExecutionException;
import herddb.model.Table;
import herddb.model.TableDoesNotExistException;
import herddb.model.TableSpace;
import herddb.model.TableSpaceDoesNotExistException;
import herddb.model.commands.AlterTableSpaceStatement;
import herddb.model.commands.AlterTableStatement;
import herddb.model.commands.BeginTransactionStatement;
import herddb.model.commands.CommitTransactionStatement;
import herddb.model.commands.CreateIndexStatement;
import herddb.model.commands.CreateTableSpaceStatement;
import herddb.model.commands.CreateTableStatement;
import herddb.model.commands.DropIndexStatement;
import herddb.model.commands.DropTableSpaceStatement;
import herddb.model.commands.DropTableStatement;
import herddb.model.commands.RollbackTransactionStatement;
import herddb.model.commands.TableConsistencyCheckStatement;
import herddb.model.commands.TableSpaceConsistencyCheckStatement;
import herddb.model.commands.TruncateTableStatement;
import herddb.server.ServerConfiguration;
import herddb.utils.SQLUtils;
import java.util.ArrayList;
import java.util.Arrays;
import java.util.Collections;
import java.util.HashSet;
import java.util.List;
import java.util.Map;
import java.util.Set;
import java.util.UUID;
import java.util.logging.Logger;
import java.util.stream.Collectors;
import net.sf.jsqlparser.expression.Expression;
import net.sf.jsqlparser.expression.JdbcParameter;
import net.sf.jsqlparser.expression.LongValue;
import net.sf.jsqlparser.expression.SignedExpression;
import net.sf.jsqlparser.expression.StringValue;
import net.sf.jsqlparser.expression.TimestampValue;
import net.sf.jsqlparser.parser.CCJSqlParser;
import net.sf.jsqlparser.parser.ParseException;
import net.sf.jsqlparser.parser.StringProvider;
import net.sf.jsqlparser.statement.alter.Alter;
import net.sf.jsqlparser.statement.alter.AlterExpression;
import net.sf.jsqlparser.statement.alter.AlterOperation;
import net.sf.jsqlparser.statement.create.index.CreateIndex;
import net.sf.jsqlparser.statement.create.table.ColumnDefinition;
import net.sf.jsqlparser.statement.create.table.CreateTable;
import net.sf.jsqlparser.statement.create.table.Index;
import net.sf.jsqlparser.statement.drop.Drop;
import net.sf.jsqlparser.statement.execute.Execute;
import net.sf.jsqlparser.statement.truncate.Truncate;

/**
 * Translates SQL to Internal API
 *
 * @author enrico.olivelli
 */
public class DDLSQLPlanner implements AbstractSQLPlanner {

    private final DBManager manager;
    private final PlansCache cache;

    @Override
    public long getCacheSize() {
        return cache.getCacheSize();
    }

    @Override
    public long getCacheHits() {
        return cache.getCacheHits();
    }

    @Override
    public long getCacheMisses() {
        return cache.getCacheMisses();
    }

    @Override
    public void clearCache() {
        cache.clear();
    }

    public DDLSQLPlanner(DBManager manager, long maxPlanCacheSize) {
        this.manager = manager;
        this.cache = new PlansCache(maxPlanCacheSize);
    }

    public static String rewriteExecuteSyntax(String query) {
        char ch = query.charAt(0);

        /*
         * "empty" data skipped now we must recognize instructions to rewrite
         */
        switch (ch) {
            /*
             * ALTER
             */
            case 'A':
            case 'a':
                if (query.regionMatches(true, 0, "ALTER TABLESPACE ", 0, 17)) {
                    return "EXECUTE altertablespace " + query.substring(17);
                }

                return query;

            /*
             * BEGIN
             */
            case 'B':
            case 'b':
                if (query.regionMatches(true, 0, "BEGIN TRANSACTION", 0, 17)) {
                    return "EXECUTE begintransaction" + query.substring(17);
                }

                return query;

            /*
             * COMMIT / CREATE
             */
            case 'C':
            case 'c':
                ch = query.charAt(1);
                switch (ch) {
                    case 'O':
                    case 'o':
                        if (query.regionMatches(true, 0, "COMMIT TRANSACTION", 0, 18)) {
                            return "EXECUTE committransaction" + query.substring(18);
                        }

                        break;

                    case 'R':
                    case 'r':
                        if (query.regionMatches(true, 0, "CREATE TABLESPACE ", 0, 18)) {
                            return "EXECUTE createtablespace " + query.substring(18);
                        }

                        break;
                }

                return query;

            /*
             * DROP
             */
            case 'D':
            case 'd':
                if (query.regionMatches(true, 0, "DROP TABLESPACE ", 0, 16)) {
                    return "EXECUTE droptablespace " + query.substring(16);
                }

                return query;

            /*
             * ROLLBACK
             */
            case 'R':
            case 'r':
                if (query.regionMatches(true, 0, "ROLLBACK TRANSACTION", 0, 20)) {
                    return "EXECUTE rollbacktransaction" + query.substring(20);
                }
                return query;

            /*
             * TRUNCATE
             */
            case 'T':
            case 't':
                if (query.regionMatches(true, 0, "TRUNCATE", 0, 8)) {
                    return "TRUNCATE" + query.substring(8);
                }
                return query;    
                
            default:
                /*RETURN also CHECKTABLEINTEGRITY command */
                return query;
        }
    }

    @Override
    public TranslatedQuery translate(
            String defaultTableSpace, String query, List<Object> parameters,
            boolean scan, boolean allowCache, boolean returnValues, int maxRows
    ) throws StatementExecutionException {
        if (parameters == null) {
            parameters = Collections.emptyList();
        }
<<<<<<< HEAD
        
        /* Strips out leading comments */
=======

        /*
         * Strips out leading comments
         */
>>>>>>> f2ecf572
        int idx = SQLUtils.findQueryStart(query);
        if (idx != -1) {
            query = query.substring(idx);
        }

        query = rewriteExecuteSyntax(query);
        String cacheKey = "scan:" + scan
                + ",defaultTableSpace:" + defaultTableSpace
                + ",query:" + query
                + ",returnValues:" + returnValues
                + ",maxRows:" + maxRows;
        if (allowCache) {
            ExecutionPlan cached = cache.get(cacheKey);
            if (cached != null) {
                return new TranslatedQuery(cached, new SQLStatementEvaluationContext(query, parameters));
            }
        }
        if(query.startsWith(CalcitePlanner.TABLE_CONSISTENCY_COMMAND) || query.startsWith(CalcitePlanner.TABLE_CONSISTENCY_COMMAND.toLowerCase())){
            ExecutionPlan executionPlan = ExecutionPlan.simple(QueryConsistencyCheckStatement(defaultTableSpace,query,parameters));
            return new TranslatedQuery(executionPlan, new SQLStatementEvaluationContext(query, parameters));
        }
        if(query.startsWith(CalcitePlanner.TABLESPACE_CONSISTENCY_COMMAND) || query.startsWith(CalcitePlanner.TABLESPACE_CONSISTENCY_COMMAND.toLowerCase())){
            ExecutionPlan executionPlan = ExecutionPlan.simple(DDLSQLPlanner.this.QueryConsistencyCheckStatement(query));
            return new TranslatedQuery(executionPlan, new SQLStatementEvaluationContext(query, parameters));
        }
        
        net.sf.jsqlparser.statement.Statement stmt = parseStatement(query);
        if (!isCachable(stmt)) {
            allowCache = false;
        }
        ExecutionPlan executionPlan = plan(defaultTableSpace, stmt, scan, returnValues, maxRows);
        if (allowCache) {
            cache.put(cacheKey, executionPlan);
        }
        return new TranslatedQuery(executionPlan, new SQLStatementEvaluationContext(query, parameters));

    }
    
    private net.sf.jsqlparser.statement.Statement parseStatement(String query) throws StatementExecutionException {
        net.sf.jsqlparser.statement.Statement stmt;

        CCJSqlParser parser = new CCJSqlParser(new StringProvider(query));
//        parser.setErrorRecovery(true);
        try {
            return parser.Statement();
        } catch (ParseException err) {
            throw new StatementExecutionException("unable to parse query " + query, err);
        }

    }

    private ExecutionPlan plan(
            String defaultTableSpace, net.sf.jsqlparser.statement.Statement stmt,
            boolean scan, boolean returnValues, int maxRows
    ) {
        ExecutionPlan result;
        if (stmt instanceof CreateTable) {
            result = ExecutionPlan.simple(buildCreateTableStatement(defaultTableSpace, (CreateTable) stmt));
        } else if (stmt instanceof CreateIndex) {
            result = ExecutionPlan.simple(buildCreateIndexStatement(defaultTableSpace, (CreateIndex) stmt));
        } else if (stmt instanceof Execute) {
            result = ExecutionPlan.simple(buildExecuteStatement(defaultTableSpace, (Execute) stmt));
        } else if (stmt instanceof Alter) {
            result = ExecutionPlan.simple(buildAlterStatement(defaultTableSpace, (Alter) stmt));
        } else if (stmt instanceof Drop) {
            result = ExecutionPlan.simple(buildDropStatement(defaultTableSpace, (Drop) stmt));
        } else if (stmt instanceof Truncate) {
            result = ExecutionPlan.simple(buildTruncateStatement(defaultTableSpace, (Truncate) stmt));
        } else {
            return null;
        }
        return result;
    }

    private static boolean isCachable(net.sf.jsqlparser.statement.Statement stmt) {
        if (stmt instanceof Execute) {
            return false;
        } else if (stmt instanceof Alter) {
            return false;
        } else if (stmt instanceof Drop) {
            return false;
        } else {
            return !(stmt instanceof Truncate);
        }
    }

    private static String fixMySqlBackTicks(String s) {
        if (s == null || s.length() < 2) {
            return s;
        }
        if (s.startsWith("`") && s.endsWith("`")) {
            return s.substring(1, s.length() - 1);
        }
        return s;
    }

    private Statement buildCreateTableStatement(String defaultTableSpace, CreateTable s) throws StatementExecutionException {
        String tableSpace = fixMySqlBackTicks(s.getTable().getSchemaName());
        String tableName = fixMySqlBackTicks(s.getTable().getName());
        if (tableSpace == null) {
            tableSpace = defaultTableSpace;
        }
        final boolean isNotExsists = s.isIfNotExists();
        try {
            boolean foundPk = false;
            Table.Builder tablebuilder = Table.builder()
                    .uuid(UUID.randomUUID().toString())
                    .name(tableName)
                    .tablespace(tableSpace);
            Set<String> primaryKey = new HashSet<>();

            if (s.getIndexes() != null) {
                for (Index index : s.getIndexes()) {
                    if (index.getType().equalsIgnoreCase("PRIMARY KEY")) {
                        for (String n : index.getColumnsNames()) {
                            n = fixMySqlBackTicks(n.toLowerCase());
                            tablebuilder.primaryKey(n);
                            primaryKey.add(n);
                            foundPk = true;
                        }
                    }
                }
            }

            int position = 0;
            for (ColumnDefinition cf : s.getColumnDefinitions()) {
                String columnName = fixMySqlBackTicks(cf.getColumnName().toLowerCase());
                int type;
                String dataType = cf.getColDataType().getDataType();
                type = sqlDataTypeToColumnType(dataType, cf.getColDataType().getArgumentsStringList());

                if (cf.getColumnSpecStrings() != null) {
                    List<String> columnSpecs = decodeColumnSpecs(cf.getColumnSpecStrings());
                    boolean auto_increment = decodeAutoIncrement(columnSpecs);
                    if (columnSpecs.contains("PRIMARY")) {
                        foundPk = true;
                        tablebuilder.primaryKey(columnName, auto_increment);
                    }
                    if (auto_increment && primaryKey.contains(columnName)) {
                        tablebuilder.primaryKey(columnName, auto_increment);
                    }

                    if (String.join("_", columnSpecs).equals("NOT_NULL")) {
                        type = ColumnTypes.getNonNullTypeForPrimitiveType(type);
                    }
                }

                tablebuilder.column(columnName, type, position++);

            }

            if (!foundPk) {
                tablebuilder.column("_pk", ColumnTypes.LONG, position++);
                tablebuilder.primaryKey("_pk", true);
            }

            Table table = tablebuilder.build();
            List<herddb.model.Index> otherIndexes = new ArrayList<>();
            if (s.getIndexes() != null) {
                for (Index index : s.getIndexes()) {
                    if (index.getType().equalsIgnoreCase("PRIMARY KEY")) {

                    } else if (index.getType().equalsIgnoreCase("INDEX")) {
                        String indexName = index.getName().toLowerCase();
                        String indexType = convertIndexType(null);

                        herddb.model.Index.Builder builder = herddb.model.Index
                                .builder()
                                .onTable(table)
                                .name(indexName)
                                .type(indexType)
                                .uuid(UUID.randomUUID().toString());

                        for (String columnName : index.getColumnsNames()) {
                            columnName = fixMySqlBackTicks(columnName.toLowerCase());
                            Column column = table.getColumn(columnName);
                            if (column == null) {
                                throw new StatementExecutionException(
                                        "no such column " + columnName + " on table " + tableName + " in tablespace " + tableSpace);
                            }
                            builder.column(column.name, column.type);
                        }

                        otherIndexes.add(builder.build());
                    }
                }
            }

            CreateTableStatement statement = new CreateTableStatement(table, otherIndexes, isNotExsists);
            return statement;
        } catch (IllegalArgumentException err) {
            throw new StatementExecutionException("bad table definition: " + err.getMessage(), err);
        }
    }

    private boolean decodeAutoIncrement(List<String> columnSpecs) {
        boolean auto_increment = columnSpecs.contains("AUTO_INCREMENT");
        return auto_increment;
    }

    private List<String> decodeColumnSpecs(List<String> columnSpecs) {
        if (columnSpecs == null || columnSpecs.isEmpty()) {
            return Collections.emptyList();
        }
        List<String> columnSpecsDecoded = columnSpecs.stream().map(String::toUpperCase).collect(Collectors.toList());
        return columnSpecsDecoded;
    }

    private Statement buildCreateIndexStatement(String defaultTableSpace, CreateIndex s) throws StatementExecutionException {
        try {
            String tableSpace = s.getTable().getSchemaName();
            if (tableSpace == null) {
                tableSpace = defaultTableSpace;
            }
            String tableName = s.getTable().getName().toLowerCase();

            String indexName = s.getIndex().getName().toLowerCase();
            String indexType = convertIndexType(s.getIndex().getType());

            herddb.model.Index.Builder builder = herddb.model.Index
                    .builder()
                    .name(indexName)
                    .uuid(UUID.randomUUID().toString())
                    .type(indexType)
                    .table(tableName)
                    .tablespace(tableSpace);

            AbstractTableManager tableDefinition = manager.getTableSpaceManager(tableSpace).getTableManager(tableName);
            if (tableDefinition == null) {
                throw new TableDoesNotExistException("no such table " + tableName + " in tablespace " + tableSpace);
            }
            for (String columnName : s.getIndex().getColumnsNames()) {
                columnName = columnName.toLowerCase();
                Column column = tableDefinition.getTable().getColumn(columnName);
                if (column == null) {
                    throw new StatementExecutionException(
                            "no such column " + columnName + " on table " + tableName + " in tablespace " + tableSpace);
                }
                builder.column(column.name, column.type);
            }

            CreateIndexStatement statement = new CreateIndexStatement(builder.build());
            return statement;
        } catch (IllegalArgumentException err) {
            throw new StatementExecutionException("bad index definition: " + err.getMessage(), err);
        }
    }

    private String convertIndexType(String indexType) throws StatementExecutionException {
        if (indexType == null) {
            indexType = herddb.model.Index.TYPE_BRIN;
        } else {
            indexType = indexType.toLowerCase();
        }
        switch (indexType) {
            case herddb.model.Index.TYPE_HASH:
            case herddb.model.Index.TYPE_BRIN:
                break;
            default:
                throw new StatementExecutionException("Invalid index type " + indexType);
        }
        return indexType;
    }

    private int sqlDataTypeToColumnType(String dataType, List<String> arguments) throws StatementExecutionException {
        int type;
        switch (dataType.toLowerCase()) {
            case "string":
            case "varchar":
            case "nvarchar":
            case "nvarchar2":
            case "nclob":
            case "text":
            case "longtext":
            case "clob":
            case "char":
                type = ColumnTypes.STRING;
                break;
            case "long":
            case "bigint":
                type = ColumnTypes.LONG;
                break;
            case "int":
            case "integer":
            case "tinyint":
            case "smallint":
                type = ColumnTypes.INTEGER;
                break;
            case "bytea":
            case "blob":
            case "image":
                type = ColumnTypes.BYTEARRAY;
                break;
            case "timestamp":
            case "timestamptz":
            case "datetime":
                type = ColumnTypes.TIMESTAMP;
                break;
            case "boolean":
            case "bool":
            case "bit":
                type = ColumnTypes.BOOLEAN;
                break;
            case "double":
            case "float":
                type = ColumnTypes.DOUBLE;
                break;
            case "numeric":
            case "decimal":
                if (arguments == null || arguments.isEmpty()) {
                    type = ColumnTypes.DOUBLE;
                } else if (arguments.size() == 2) {
                    int precision = Integer.parseInt(arguments.get(0));
                    int scale = Integer.parseInt(arguments.get(1));
                    if (scale == 0) {
                        if (precision > 0) {
                            type = ColumnTypes.INTEGER;
                        } else {
                            type = ColumnTypes.LONG;
                        }
                    } else {
                        type = ColumnTypes.DOUBLE;
                    }
                } else {
                    throw new StatementExecutionException("bad type " + dataType + " with arguments " + arguments);
                }

                break;

            default:
                throw new StatementExecutionException("bad type " + dataType);
        }
        return type;
    }

    private static Object resolveValue(Expression expression, boolean allowColumn) throws StatementExecutionException {
        if (expression instanceof JdbcParameter) {
            throw new StatementExecutionException("jdbcparameter expression not usable in this query");
        } else if (allowColumn && expression instanceof net.sf.jsqlparser.schema.Column) {
            // this is only for supporting back ticks in DDL
            return fixMySqlBackTicks(((net.sf.jsqlparser.schema.Column) expression).getColumnName());
        } else if (expression instanceof StringValue) {
            return ((StringValue) expression).getValue();
        } else if (expression instanceof LongValue) {
            return ((LongValue) expression).getValue();
        } else if (expression instanceof TimestampValue) {
            return ((TimestampValue) expression).getValue();
        } else if (expression instanceof SignedExpression) {
            SignedExpression se = (SignedExpression) expression;
            switch (se.getSign()) {
                case '+': {
                    return resolveValue(se.getExpression(), allowColumn);
                }
                case '-': {
                    Object value = resolveValue(se.getExpression(), allowColumn);
                    if (value == null) {
                        return null;
                    }
                    if (value instanceof Integer) {
                        return -1L * ((Integer) value);
                    } else if (value instanceof Long) {
                        return -1L * ((Long) value);
                    } else {
                        throw new StatementExecutionException(
                                "unsupported value type " + expression.getClass() + " with sign " + se.getSign() + " on value " + value + " of type " + value.
                                getClass());
                    }
                }
                default:
                    throw new StatementExecutionException(
                            "unsupported value type " + expression.getClass() + " with sign " + se.getSign());
            }

        } else {
            throw new StatementExecutionException("unsupported value type " + expression.getClass());
        }
    }

    private static final Logger LOG = Logger.getLogger(DDLSQLPlanner.class.getName());

    private Statement buildExecuteStatement(String defaultTableSpace, Execute execute) throws StatementExecutionException {
        switch (execute.getName().toUpperCase()) {
            case "BEGINTRANSACTION": {
                if (execute.getExprList() == null || execute.getExprList().getExpressions().size() != 1) {
                    throw new StatementExecutionException(
                            "BEGINTRANSACTION requires one parameter (EXECUTE BEGINTRANSACTION tableSpaceName)");
                }
                Object tableSpaceName = resolveValue(execute.getExprList().getExpressions().get(0), true);
                if (tableSpaceName == null) {
                    throw new StatementExecutionException(
                            "BEGINTRANSACTION requires one parameter (EXECUTE BEGINTRANSACTION tableSpaceName)");
                }
                return new BeginTransactionStatement(tableSpaceName.toString());
            }
            case "COMMITTRANSACTION": {
                if (execute.getExprList() == null || execute.getExprList().getExpressions().size() != 2) {
                    throw new StatementExecutionException(
                            "COMMITTRANSACTION requires two parameters (EXECUTE COMMITTRANSACTION tableSpaceName transactionId)");
                }
                Object tableSpaceName = resolveValue(execute.getExprList().getExpressions().get(0), true);
                if (tableSpaceName == null) {
                    throw new StatementExecutionException(
                            "COMMITTRANSACTION requires two parameters (EXECUTE COMMITTRANSACTION tableSpaceName transactionId)");
                }
                Object transactionId = resolveValue(execute.getExprList().getExpressions().get(1), true);
                if (transactionId == null) {
                    throw new StatementExecutionException(
                            "COMMITTRANSACTION requires two parameters (EXECUTE COMMITTRANSACTION tableSpaceName transactionId)");
                }
                try {
                    return new CommitTransactionStatement(tableSpaceName.toString(), Long.parseLong(transactionId.
                            toString()));
                } catch (NumberFormatException err) {
                    throw new StatementExecutionException(
                            "COMMITTRANSACTION requires two parameters (EXECUTE COMMITTRANSACTION tableSpaceName transactionId)");
                }

            }
            case "ROLLBACKTRANSACTION": {
                if (execute.getExprList() == null || execute.getExprList().getExpressions().size() != 2) {
                    throw new StatementExecutionException(
                            "COMMITTRANSACTION requires two parameters (EXECUTE ROLLBACKTRANSACTION tableSpaceName transactionId)");
                }
                Object tableSpaceName = resolveValue(execute.getExprList().getExpressions().get(0), true);
                if (tableSpaceName == null) {
                    throw new StatementExecutionException(
                            "COMMITTRANSACTION requires two parameters (EXECUTE ROLLBACKTRANSACTION tableSpaceName transactionId)");
                }
                Object transactionId = resolveValue(execute.getExprList().getExpressions().get(1), true);
                if (transactionId == null) {
                    throw new StatementExecutionException(
                            "COMMITTRANSACTION requires two parameters (EXECUTE ROLLBACKTRANSACTION tableSpaceName transactionId)");
                }
                try {
                    return new RollbackTransactionStatement(tableSpaceName.toString(), Long.parseLong(transactionId.
                            toString()));
                } catch (NumberFormatException err) {
                    throw new StatementExecutionException(
                            "COMMITTRANSACTION requires two parameters (EXECUTE ROLLBACKTRANSACTION tableSpaceName transactionId)");
                }
            }
            case "CREATETABLESPACE": {
                if (execute.getExprList() == null || execute.getExprList().getExpressions().size() < 1) {
                    throw new StatementExecutionException(
                            "CREATETABLESPACE syntax (EXECUTE CREATETABLESPACE tableSpaceName ['leader:LEADERID'],['wait:TIMEOUT'] )");
                }
                Object tableSpaceName = resolveValue(execute.getExprList().getExpressions().get(0), true);
                String leader = null;
                Set<String> replica = new HashSet<>();
                int expectedreplicacount = this.manager.getServerConfiguration().getInt(ServerConfiguration.PROPERTY_DEFAULT_REPLICA_COUNT, ServerConfiguration.PROPERTY_DEFAULT_REPLICA_COUNT_DEFAULT);
                long maxleaderinactivitytime = 0;
                int wait = 0;
                for (int i = 1; i < execute.getExprList().getExpressions().size(); i++) {
                    String property = (String) resolveValue(execute.getExprList().getExpressions().get(i), true);
                    int colon = property.indexOf(':');
                    if (colon <= 0) {
                        throw new StatementExecutionException(
                                "bad property " + property + " in " + execute + " statement");
                    }
                    String pName = property.substring(0, colon);
                    String value = property.substring(colon + 1);
                    switch (pName.toLowerCase()) {
                        case "leader":
                            leader = value;
                            break;
                        case "replica":
                            replica = Arrays.asList(value.split(",")).stream().map(String::trim).filter(s -> !s.
                                    isEmpty()).collect(Collectors.toSet());
                            break;
                        case "wait":
                            wait = Integer.parseInt(value);
                            break;
                        case "expectedreplicacount":
                            try {
                                expectedreplicacount = Integer.parseInt(value.trim());
                                if (expectedreplicacount <= 0) {
                                    throw new StatementExecutionException(
                                            "invalid expectedreplicacount " + value + " must be positive");
                                }
                            } catch (NumberFormatException err) {
                                throw new StatementExecutionException(
                                        "invalid expectedreplicacount " + value + ": " + err);
                            }
                            break;
                        case "maxleaderinactivitytime":
                            try {
                                maxleaderinactivitytime = Long.parseLong(value.trim());
                                if (maxleaderinactivitytime < 0) {
                                    throw new StatementExecutionException(
                                            "invalid maxleaderinactivitytime " + value + " must be positive or zero");
                                }
                            } catch (NumberFormatException err) {
                                throw new StatementExecutionException(
                                        "invalid maxleaderinactivitytime " + value + ": " + err);
                            }
                            break;
                        default:
                            throw new StatementExecutionException("bad property " + pName);
                    }
                }
                if (leader == null) {
                    leader = this.manager.getNodeId();
                }
                if (replica.isEmpty()) {
                    replica.add(leader);
                }
                return new CreateTableSpaceStatement(tableSpaceName + "", replica, leader, expectedreplicacount, wait,
                        maxleaderinactivitytime);
            }
            case "ALTERTABLESPACE": {
                if (execute.getExprList() == null || execute.getExprList().getExpressions().size() < 2) {
                    throw new StatementExecutionException(
                            "ALTERTABLESPACE syntax (EXECUTE ALTERTABLESPACE tableSpaceName,'property:value','property2:value2')");
                }
                String tableSpaceName = (String) resolveValue(execute.getExprList().getExpressions().get(0), true);
                try {
                    TableSpace tableSpace = manager.getMetadataStorageManager().describeTableSpace(tableSpaceName + "");
                    if (tableSpace == null) {
                        throw new TableSpaceDoesNotExistException(tableSpaceName);
                    }
                    Set<String> replica = tableSpace.replicas;
                    String leader = tableSpace.leaderId;
                    int expectedreplicacount = tableSpace.expectedReplicaCount;
                    long maxleaderinactivitytime = tableSpace.maxLeaderInactivityTime;
                    for (int i = 1; i < execute.getExprList().getExpressions().size(); i++) {
                        String property = (String) resolveValue(execute.getExprList().getExpressions().get(i), true);
                        int colon = property.indexOf(':');
                        if (colon <= 0) {
                            throw new StatementExecutionException(
                                    "bad property " + property + " in " + execute + " statement");
                        }
                        String pName = property.substring(0, colon);
                        String value = property.substring(colon + 1);
                        switch (pName.toLowerCase()) {
                            case "leader":
                                leader = value;
                                break;
                            case "replica":
                                replica = Arrays.asList(value.split(",")).stream().map(String::trim).filter(s -> !s.
                                        isEmpty()).collect(Collectors.toSet());
                                break;
                            case "expectedreplicacount":
                                try {
                                    expectedreplicacount = Integer.parseInt(value.trim());
                                    if (expectedreplicacount <= 0) {
                                        throw new StatementExecutionException(
                                                "invalid expectedreplicacount " + value + " must be positive");
                                    }
                                } catch (NumberFormatException err) {
                                    throw new StatementExecutionException(
                                            "invalid expectedreplicacount " + value + ": " + err);
                                }
                                break;
                            case "maxleaderinactivitytime":
                                try {
                                    maxleaderinactivitytime = Long.parseLong(value.trim());
                                    if (maxleaderinactivitytime < 0) {
                                        throw new StatementExecutionException(
                                                "invalid maxleaderinactivitytime " + value + " must be positive or zero");
                                    }
                                } catch (NumberFormatException err) {
                                    throw new StatementExecutionException(
                                            "invalid maxleaderinactivitytime " + value + ": " + err);
                                }
                                break;
                            default:
                                throw new StatementExecutionException("bad property " + pName);
                        }
                    }
                    return new AlterTableSpaceStatement(tableSpaceName + "", replica, leader, expectedreplicacount,
                            maxleaderinactivitytime);
                } catch (MetadataStorageManagerException err) {
                    throw new StatementExecutionException(err);
                }
            }
            case "DROPTABLESPACE": {
                if (execute.getExprList() == null || execute.getExprList().getExpressions().size() != 1) {
                    throw new StatementExecutionException(
                            "DROPTABLESPACE syntax (EXECUTE DROPTABLESPACE tableSpaceName)");
                }
                String tableSpaceName = (String) resolveValue(execute.getExprList().getExpressions().get(0), true);
                try {
                    TableSpace tableSpace = manager.getMetadataStorageManager().describeTableSpace(tableSpaceName + "");
                    if (tableSpace == null) {
                        throw new TableSpaceDoesNotExistException(tableSpaceName);
                    }
                    return new DropTableSpaceStatement(tableSpaceName + "");
                } catch (MetadataStorageManagerException err) {
                    throw new StatementExecutionException(err);
                }
            }
            
            case "RENAMETABLE": {
                if (execute.getExprList() == null || execute.getExprList().getExpressions().size() != 3) {
                    throw new StatementExecutionException(
                            "RENAMETABLE syntax (EXECUTE RENAMETABLE 'tableSpaceName','tablename','nametablename')");
                }
                String tableSpaceName = (String) resolveValue(execute.getExprList().getExpressions().get(0), true);
                String oldTableName = (String) resolveValue(execute.getExprList().getExpressions().get(1), true);
                String newTableName = (String) resolveValue(execute.getExprList().getExpressions().get(2), true);
                try {
                    TableSpace tableSpace = manager.getMetadataStorageManager().describeTableSpace(tableSpaceName + "");
                    if (tableSpace == null) {
                        throw new TableSpaceDoesNotExistException(tableSpaceName);
                    }
                    return new AlterTableStatement(Collections.emptyList(),
                            Collections.emptyList(), Collections.emptyList(),
                            null, oldTableName, tableSpaceName, newTableName);
                } catch (MetadataStorageManagerException err) {
                    throw new StatementExecutionException(err);
                }
            }
            default:
                throw new StatementExecutionException("Unsupported command " + execute.getName());
        }
        
    }

    public Statement QueryConsistencyCheckStatement(String defaultTablespace,String query,List<Object> parameters ){
        if (query.contains(CalcitePlanner.TABLE_CONSISTENCY_COMMAND) || query.contains(CalcitePlanner.TABLE_CONSISTENCY_COMMAND.toLowerCase())) {
            query = query.substring(query.substring(0,21).length());
            System.out.println(query);         
            String tableSpace = defaultTablespace;
            String tableName;
            
            if (query.contains(".")) {
                String[] tokens = query.split("\\.");
                tableSpace = tokens[0].trim().replaceAll("\'", "");
                tableName = tokens[1].trim().replaceAll("\'", "");
            } else {
                tableName = query.trim();
            }
            TableSpaceManager tableSpaceManager = manager.getTableSpaceManager(tableSpace);
            if (tableSpaceManager == null) {
                throw new TableSpaceDoesNotExistException(String.format("Tablespace %s does not exist.", tableSpace));
            }
            AbstractTableManager tableManager = tableSpaceManager.getTableManager(tableName);

            if (tableManager == null || tableManager.getCreatedInTransaction() > 0) {
                throw new TableDoesNotExistException(String.format("Table %s does not exist.", tableName));
            }
            
            return new TableConsistencyCheckStatement(tableSpace, tableName);
        }else {
            throw new StatementExecutionException(String.format("Incorrect Syntax for CHECKTABLEINTEGRITY tablespace.tablename"));
        }
        
    }
    public Statement QueryConsistencyCheckStatement(String query){
        if (query.contains(CalcitePlanner.TABLESPACE_CONSISTENCY_COMMAND) || query.contains(CalcitePlanner.TABLESPACE_CONSISTENCY_COMMAND.toLowerCase())) {
            String tableSpace = query.substring(query.substring(0,26).length()).replace("\'", "");           
            TableSpaceManager tableSpaceManager = manager.getTableSpaceManager(tableSpace.trim());
            System.out.println("tablespace " + tableSpace);
            System.out.println("tablespaceManager " + tableSpaceManager);

            if (tableSpaceManager == null) {
                throw new TableSpaceDoesNotExistException(String.format("Tablespace %s does not exist.", tableSpace));
            }
            return new TableSpaceConsistencyCheckStatement(tableSpace.trim());
        }else {
            throw new StatementExecutionException(String.format("Incorrect Syntax for CHECKTABLEINTEGRITY tablespace.tablename"));
        }
    }
                  
    private Statement buildAlterStatement(String defaultTableSpace, Alter alter) throws StatementExecutionException {
        if (alter.getTable() == null) {
            throw new StatementExecutionException("missing table name");
        }
        String tableSpace = alter.getTable().getSchemaName();
        if (tableSpace == null) {
            tableSpace = defaultTableSpace;
        }
        List<Column> addColumns = new ArrayList<>();
        List<Column> modifyColumns = new ArrayList<>();
        List<String> dropColumns = new ArrayList<>();
        String tableName = fixMySqlBackTicks(alter.getTable().getName());
        if (alter.getAlterExpressions() == null || alter.getAlterExpressions().size() != 1) {
            throw new StatementExecutionException("supported multi-alter operation '" + alter + "'");
        }
        AlterExpression alterExpression = alter.getAlterExpressions().get(0);
        AlterOperation operation = alterExpression.getOperation();
        Boolean changeAutoIncrement = null;
        switch (operation) {
            case ADD: {
                List<AlterExpression.ColumnDataType> cols = alterExpression.getColDataTypeList();
                for (AlterExpression.ColumnDataType cl : cols) {
                    Column newColumn = Column.column(fixMySqlBackTicks(cl.getColumnName()), sqlDataTypeToColumnType(
                            cl.getColDataType().getDataType(),
                            cl.getColDataType().getArgumentsStringList()
                    ));
                    addColumns.add(newColumn);
                }
            }
            break;
            case DROP:
                dropColumns.add(fixMySqlBackTicks(alterExpression.getColumnName()));
                break;
            case MODIFY: {
                TableSpaceManager tableSpaceManager = manager.getTableSpaceManager(tableSpace);
                if (tableSpaceManager == null) {
                    throw new StatementExecutionException("bad tablespace '" + tableSpace + "'");
                }
                AbstractTableManager tableManager = tableSpaceManager.getTableManager(tableName);
                if (tableManager == null) {
                    throw new StatementExecutionException(
                            "bad table " + tableName + " in tablespace '" + tableSpace + "'");
                }
                Table table = tableManager.getTable();
                List<AlterExpression.ColumnDataType> cols = alterExpression.getColDataTypeList();
                for (AlterExpression.ColumnDataType cl : cols) {
                    String columnName = fixMySqlBackTicks(cl.getColumnName().toLowerCase());
                    Column oldColumn = table.getColumn(columnName);
                    if (oldColumn == null) {
                        throw new StatementExecutionException(
                                "bad column " + columnName + " in table " + tableName + " in tablespace '" + tableSpace + "'");
                    }
                    Map<String, AbstractIndexManager> indexes = tableSpaceManager.getIndexesOnTable(tableName);
                    if (indexes != null) {
                        for (AbstractIndexManager am : indexes.values()) {
                            for (String indexedColumn : am.getColumnNames()) {
                                indexedColumn = fixMySqlBackTicks(indexedColumn);
                                if (indexedColumn.equalsIgnoreCase(oldColumn.name)) {
                                    throw new StatementExecutionException(
                                            "cannot alter indexed " + columnName + " in table " + tableName + " in tablespace '" + tableSpace + "',"
                                            + "index name is " + am.getIndexName());
                                }
                            }
                        }
                    }
                    int newType = sqlDataTypeToColumnType(
                            cl.getColDataType().getDataType(),
                            cl.getColDataType().getArgumentsStringList()
                    );

                    if (oldColumn.type != newType) {
                        throw new StatementExecutionException("cannot change datatype to " + cl.getColDataType().
                                getDataType()
                                + " for column " + columnName + " in table " + tableName + " in tablespace '" + tableSpace + "'");
                    }
                    List<String> columnSpecs = decodeColumnSpecs(cl.getColumnSpecs());
                    if (table.isPrimaryKeyColumn(columnName)) {
                        boolean new_auto_increment = decodeAutoIncrement(columnSpecs);
                        if (new_auto_increment && table.primaryKey.length > 1) {
                            throw new StatementExecutionException("cannot add auto_increment flag to " + cl.
                                    getColDataType().getDataType()
                                    + " for column " + columnName + " in table " + tableName + " in tablespace '" + tableSpace + "'");
                        }
                        if (table.auto_increment != new_auto_increment) {
                            changeAutoIncrement = new_auto_increment;
                        }
                    }
                    Column newColumnDef = Column.column(columnName, newType, oldColumn.serialPosition);
                    modifyColumns.add(newColumnDef);
                }
            }
            break;
            case CHANGE: {
                TableSpaceManager tableSpaceManager = manager.getTableSpaceManager(tableSpace);
                if (tableSpaceManager == null) {
                    throw new StatementExecutionException("bad tablespace '" + tableSpace + "'");
                }
                AbstractTableManager tableManager = tableSpaceManager.getTableManager(tableName);
                if (tableManager == null) {
                    throw new StatementExecutionException(
                            "bad table " + tableName + " in tablespace '" + tableSpace + "'");
                }
                Table table = tableManager.getTable();
                String columnName = alterExpression.getColOldName();
                List<AlterExpression.ColumnDataType> cols = alterExpression.getColDataTypeList();
                if (cols.size() != 1) {
                    throw new StatementExecutionException(
                            "bad CHANGE column " + columnName + " in table " + tableName + " in tablespace '" + tableSpace + "'");
                }
                AlterExpression.ColumnDataType cl = cols.get(0);
                Column oldColumn = table.getColumn(columnName);
                if (oldColumn == null) {
                    throw new StatementExecutionException(
                            "bad column " + columnName + " in table " + tableName + " in tablespace '" + tableSpace + "'");
                }
                Map<String, AbstractIndexManager> indexes = tableSpaceManager.getIndexesOnTable(tableName);
                if (indexes != null) {
                    for (AbstractIndexManager am : indexes.values()) {
                        for (String indexedColumn : am.getColumnNames()) {
                            indexedColumn = fixMySqlBackTicks(indexedColumn);
                            if (indexedColumn.equalsIgnoreCase(oldColumn.name)) {
                                throw new StatementExecutionException(
                                        "cannot alter indexed " + columnName + " in table " + tableName + " in tablespace '" + tableSpace + "',"
                                        + "index name is " + am.getIndexName());
                            }
                        }
                    }
                }
                int newType = sqlDataTypeToColumnType(
                        cl.getColDataType().getDataType(),
                        cl.getColDataType().getArgumentsStringList()
                );

                if (oldColumn.type != newType) {
                    throw new StatementExecutionException("cannot change datatype to " + cl.getColDataType().
                            getDataType()
                            + " for column " + columnName + " in table " + tableName + " in tablespace '" + tableSpace + "'");
                }
                List<String> columnSpecs = decodeColumnSpecs(cl.getColumnSpecs());
                if (table.isPrimaryKeyColumn(columnName)) {
                    boolean new_auto_increment = decodeAutoIncrement(columnSpecs);
                    if (new_auto_increment && table.primaryKey.length > 1) {
                        throw new StatementExecutionException(
                                "cannot add auto_increment flag to " + cl.getColDataType().getDataType()
                                + " for column " + columnName + " in table " + tableName + " in tablespace '" + tableSpace + "'");
                    }
                    if (table.auto_increment != new_auto_increment) {
                        changeAutoIncrement = new_auto_increment;
                    }
                }
                String renameTo = fixMySqlBackTicks(cl.getColumnName().toLowerCase());
                if (renameTo != null) {
                    columnName = renameTo;
                }
                Column newColumnDef = Column.column(columnName, newType, oldColumn.serialPosition);
                modifyColumns.add(newColumnDef);
            }

            break;
            default:
                throw new StatementExecutionException("supported alter operation '" + alter + "'");
        }
        return new AlterTableStatement(addColumns, modifyColumns, dropColumns,
                changeAutoIncrement, tableName, tableSpace, null);
    }

    private Statement buildDropStatement(String defaultTableSpace, Drop drop) throws StatementExecutionException {
        if (drop.getType().equalsIgnoreCase("table")) {
            if (drop.getName() == null) {
                throw new StatementExecutionException("missing table name");
            }

            String tableSpace = fixMySqlBackTicks(drop.getName().getSchemaName());
            if (tableSpace == null) {
                tableSpace = defaultTableSpace;
            }
            String tableName = fixMySqlBackTicks(drop.getName().getName());
            return new DropTableStatement(tableSpace, tableName, drop.isIfExists());
        }
        if (drop.getType().equalsIgnoreCase("index")) {
            if (drop.getName() == null) {
                throw new StatementExecutionException("missing index name");
            }
            String tableSpace = fixMySqlBackTicks(drop.getName().getSchemaName());
            if (tableSpace == null) {
                tableSpace = defaultTableSpace;
            }
            String indexName = fixMySqlBackTicks(drop.getName().getName());
            return new DropIndexStatement(tableSpace, indexName, drop.isIfExists());
        }
        throw new StatementExecutionException(
                "only DROP TABLE and TABLESPACE is supported, drop type=" + drop.getType() + " is not implemented");
    }

    private Statement buildTruncateStatement(String defaultTableSpace, Truncate truncate) throws StatementExecutionException {

        if (truncate.getTable() == null) {
            throw new StatementExecutionException("missing table name");
        }

        String tableSpace = truncate.getTable().getSchemaName();
        if (tableSpace == null) {
            tableSpace = defaultTableSpace;
        }
        String tableName = fixMySqlBackTicks(truncate.getTable().getName());
        return new TruncateTableStatement(tableSpace, tableName);
    }

<<<<<<< HEAD
    private boolean isAggregateFunction(Expression expression) throws StatementExecutionException {
        if (!(expression instanceof Function)) {
            return false;
        }
        Function function = (Function) expression;
        String name = function.getName().toLowerCase();
        if (BuiltinFunctions.isAggregateFunction(function.getName())) {
            return true;
        }
        if (BuiltinFunctions.isScalarFunction(function.getName())) {
            return false;
        }
        throw new StatementExecutionException("unsupported function " + name);
    }

    private void verifyJdbcParametersIndexes(net.sf.jsqlparser.statement.Statement stmt) {
        JdbcQueryRewriter assigner = new JdbcQueryRewriter();
        stmt.accept(assigner);

    }

}


=======
}
>>>>>>> f2ecf572
<|MERGE_RESOLUTION|>--- conflicted
+++ resolved
@@ -214,15 +214,7 @@
         if (parameters == null) {
             parameters = Collections.emptyList();
         }
-<<<<<<< HEAD
-        
-        /* Strips out leading comments */
-=======
-
-        /*
-         * Strips out leading comments
-         */
->>>>>>> f2ecf572
+      
         int idx = SQLUtils.findQueryStart(query);
         if (idx != -1) {
             query = query.substring(idx);
@@ -1095,31 +1087,6 @@
         return new TruncateTableStatement(tableSpace, tableName);
     }
 
-<<<<<<< HEAD
-    private boolean isAggregateFunction(Expression expression) throws StatementExecutionException {
-        if (!(expression instanceof Function)) {
-            return false;
-        }
-        Function function = (Function) expression;
-        String name = function.getName().toLowerCase();
-        if (BuiltinFunctions.isAggregateFunction(function.getName())) {
-            return true;
-        }
-        if (BuiltinFunctions.isScalarFunction(function.getName())) {
-            return false;
-        }
-        throw new StatementExecutionException("unsupported function " + name);
-    }
-
-    private void verifyJdbcParametersIndexes(net.sf.jsqlparser.statement.Statement stmt) {
-        JdbcQueryRewriter assigner = new JdbcQueryRewriter();
-        stmt.accept(assigner);
-
-    }
-
 }
 
 
-=======
-}
->>>>>>> f2ecf572
