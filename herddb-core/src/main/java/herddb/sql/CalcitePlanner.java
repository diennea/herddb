/*
 Licensed to Diennea S.r.l. under one
 or more contributor license agreements. See the NOTICE file
 distributed with this work for additional information
 regarding copyright ownership. Diennea S.r.l. licenses this file
 to you under the Apache License, Version 2.0 (the
 "License"); you may not use this file except in compliance
 with the License.  You may obtain a copy of the License at

 http://www.apache.org/licenses/LICENSE-2.0

 Unless required by applicable law or agreed to in writing,
 software distributed under the License is distributed on an
 "AS IS" BASIS, WITHOUT WARRANTIES OR CONDITIONS OF ANY
 KIND, either express or implied.  See the License for the
 specific language governing permissions and limitations
 under the License.

 */

package herddb.sql;

import static herddb.model.Column.column;
import com.google.common.collect.ImmutableList;
import herddb.core.AbstractIndexManager;
import herddb.core.AbstractTableManager;
import herddb.core.DBManager;
import herddb.core.TableSpaceManager;
import herddb.index.IndexOperation;
import herddb.index.PrimaryIndexPrefixScan;
import herddb.index.PrimaryIndexRangeScan;
import herddb.index.PrimaryIndexSeek;
import herddb.index.SecondaryIndexPrefixScan;
import herddb.index.SecondaryIndexRangeScan;
import herddb.index.SecondaryIndexSeek;
import herddb.metadata.MetadataStorageManagerException;
import herddb.model.AutoIncrementPrimaryKeyRecordFunction;
import herddb.model.Column;
import herddb.model.ColumnTypes;
import herddb.model.ColumnsList;
import herddb.model.DMLStatement;
import herddb.model.ExecutionPlan;
import herddb.model.Predicate;
import herddb.model.Projection;
import herddb.model.RecordFunction;
import herddb.model.StatementExecutionException;
import herddb.model.Table;
import herddb.model.TableDoesNotExistException;
import herddb.model.TableSpaceDoesNotExistException;
import herddb.model.commands.DeleteStatement;
import herddb.model.commands.GetStatement;
import herddb.model.commands.InsertStatement;
import herddb.model.commands.SQLPlannedOperationStatement;
import herddb.model.commands.ScanStatement;
import herddb.model.commands.UpdateStatement;
import herddb.model.planner.AggregateOp;
import herddb.model.planner.BindableTableScanOp;
import herddb.model.planner.DeleteOp;
import herddb.model.planner.FilterOp;
import herddb.model.planner.FilteredTableScanOp;
import herddb.model.planner.InsertOp;
import herddb.model.planner.JoinOp;
import herddb.model.planner.LimitOp;
import herddb.model.planner.NestedLoopJoinOp;
import herddb.model.planner.PlannerOp;
import herddb.model.planner.ProjectOp;
import herddb.model.planner.SimpleDeleteOp;
import herddb.model.planner.SimpleInsertOp;
import herddb.model.planner.SimpleUpdateOp;
import herddb.model.planner.SortOp;
import herddb.model.planner.TableScanOp;
import herddb.model.planner.UnionAllOp;
import herddb.model.planner.UpdateOp;
import herddb.model.planner.ValuesOp;
import herddb.sql.expressions.AccessCurrentRowExpression;
import herddb.sql.expressions.BindableTableScanColumnNameResolver;
import herddb.sql.expressions.CompiledMultiAndExpression;
import herddb.sql.expressions.CompiledSQLExpression;
import herddb.sql.expressions.ConstantExpression;
import herddb.sql.expressions.JdbcParameterExpression;
import herddb.sql.expressions.SQLExpressionCompiler;
import herddb.sql.expressions.TypedJdbcParameterExpression;
import herddb.sql.functions.ShowCreateTableCalculator;
import herddb.utils.SQLUtils;
import herddb.utils.SystemProperties;
import java.lang.reflect.Type;
import java.util.ArrayList;
import java.util.Arrays;
import java.util.Collection;
import java.util.Collections;
import java.util.List;
import java.util.Map;
import java.util.logging.Level;
import java.util.logging.Logger;
import java.util.regex.Pattern;
import java.util.stream.Collectors;
import org.apache.calcite.DataContext;
import org.apache.calcite.adapter.enumerable.EnumerableAggregate;
import org.apache.calcite.adapter.enumerable.EnumerableConvention;
import org.apache.calcite.adapter.enumerable.EnumerableFilter;
import org.apache.calcite.adapter.enumerable.EnumerableHashJoin;
import org.apache.calcite.adapter.enumerable.EnumerableInterpreter;
import org.apache.calcite.adapter.enumerable.EnumerableLimit;
import org.apache.calcite.adapter.enumerable.EnumerableMergeJoin;
import org.apache.calcite.adapter.enumerable.EnumerableNestedLoopJoin;
import org.apache.calcite.adapter.enumerable.EnumerableProject;
import org.apache.calcite.adapter.enumerable.EnumerableSort;
import org.apache.calcite.adapter.enumerable.EnumerableTableModify;
import org.apache.calcite.adapter.enumerable.EnumerableTableScan;
import org.apache.calcite.adapter.enumerable.EnumerableUnion;
import org.apache.calcite.adapter.enumerable.EnumerableValues;
import org.apache.calcite.avatica.util.Quoting;
import org.apache.calcite.interpreter.Bindables.BindableTableScan;
import org.apache.calcite.linq4j.Enumerable;
import org.apache.calcite.linq4j.QueryProvider;
import org.apache.calcite.linq4j.Queryable;
import org.apache.calcite.linq4j.tree.Expression;
import org.apache.calcite.plan.ConventionTraitDef;
import org.apache.calcite.plan.RelOptCluster;
import org.apache.calcite.plan.RelOptPlanner;
import org.apache.calcite.plan.RelOptTable;
import org.apache.calcite.plan.RelOptUtil;
import org.apache.calcite.plan.RelTraitDef;
import org.apache.calcite.plan.RelTraitSet;
import org.apache.calcite.prepare.Prepare;
import org.apache.calcite.rel.RelCollation;
import org.apache.calcite.rel.RelCollationTraitDef;
import org.apache.calcite.rel.RelFieldCollation;
import org.apache.calcite.rel.RelNode;
import org.apache.calcite.rel.core.AggregateCall;
import org.apache.calcite.rel.core.JoinInfo;
import org.apache.calcite.rel.core.Sort;
import org.apache.calcite.rel.core.TableModify;
import org.apache.calcite.rel.logical.LogicalTableModify;
import org.apache.calcite.rel.rules.ReduceExpressionsRule;
import org.apache.calcite.rel.type.RelDataType;
import org.apache.calcite.rel.type.RelDataTypeFactory;
import org.apache.calcite.rel.type.RelDataTypeField;
import org.apache.calcite.rex.RexInputRef;
import org.apache.calcite.rex.RexLiteral;
import org.apache.calcite.rex.RexNode;
import org.apache.calcite.runtime.CalciteContextException;
import org.apache.calcite.schema.ModifiableTable;
import org.apache.calcite.schema.ProjectableFilterableTable;
import org.apache.calcite.schema.ScannableTable;
import org.apache.calcite.schema.SchemaPlus;
import org.apache.calcite.schema.Statistic;
import org.apache.calcite.schema.Statistics;
import org.apache.calcite.schema.impl.AbstractSchema;
import org.apache.calcite.schema.impl.AbstractTable;
import org.apache.calcite.sql.SqlExplainFormat;
import org.apache.calcite.sql.SqlExplainLevel;
import org.apache.calcite.sql.SqlNode;
import org.apache.calcite.sql.parser.SqlParseException;
import org.apache.calcite.sql.parser.SqlParser;
import org.apache.calcite.sql.type.SqlTypeName;
import org.apache.calcite.sql.validate.SqlConformanceEnum;
import org.apache.calcite.tools.FrameworkConfig;
import org.apache.calcite.tools.Frameworks;
import org.apache.calcite.tools.Planner;
import org.apache.calcite.tools.Programs;
import org.apache.calcite.tools.RelConversionException;
import org.apache.calcite.tools.ValidationException;
import org.apache.calcite.util.ImmutableBitSet;

/**
 * SQL Planner based upon Apache Calcite
 *
 * @author eolivelli
 */
public class CalcitePlanner implements AbstractSQLPlanner {

    /**
     * Time to wait for the requested tablespace to be up
     */
    private static final long WAIT_FOR_SCHEMA_UP_TIMEOUT = SystemProperties.getLongSystemProperty("herddb.planner.waitfortablespacetimeout", 60000);
    private static final Level DUMP_QUERY_LEVEL = Level.parse(SystemProperties.getStringSystemProperty("herddb.planner.dumpqueryloglevel", Level.FINE.toString()));

    private static final Pattern USE_DDL_PARSER = Pattern.compile("^[\\s]*(EXECUTE|CREATE|DROP|ALTER|TRUNCATE|BEGIN|COMMIT|ROLLBACK).*", Pattern.CASE_INSENSITIVE | Pattern.DOTALL);

    private final DBManager manager;
    private final AbstractSQLPlanner fallback;

    public CalcitePlanner(DBManager manager, long maxPlanCacheSize) {
        this.manager = manager;
        this.cache = new PlansCache(maxPlanCacheSize);
        //used only for DDL
        this.fallback = new DDLSQLPlanner(manager, maxPlanCacheSize);
    }

    private final PlansCache cache;
    private SchemaPlus rootSchema;

    @Override
    public long getCacheSize() {
        return cache.getCacheSize();
    }

    @Override
    public long getCacheHits() {
        return cache.getCacheHits();
    }

    @Override
    public long getCacheMisses() {
        return cache.getCacheMisses();
    }

    @Override
    public void clearCache() {
        rootSchema = null;
        cache.clear();
        fallback.clearCache();
    }

    static final boolean isDDL(String query) {
        // this is quite expensive and it allocates temporary objects
        return USE_DDL_PARSER.matcher(query).matches();
    }

    @Override
    public TranslatedQuery translate(String defaultTableSpace, String query, List<Object> parameters, boolean scan, boolean allowCache, boolean returnValues, int maxRows) throws StatementExecutionException {
        /* Strips out leading comments */
        int idx = SQLUtils.findQueryStart(query);
        if (idx != -1) {
            query = query.substring(idx);
        }
        if (parameters == null) {
            parameters = Collections.emptyList();
        }
        String cacheKey = "scan:" + scan
                + ",defaultTableSpace:" + defaultTableSpace
                + ",query:" + query
                + ",returnValues:" + returnValues
                + ",maxRows:" + maxRows;
        if (allowCache) {
            ExecutionPlan cached = cache.get(cacheKey);
            if (cached != null) {
                return new TranslatedQuery(cached, new SQLStatementEvaluationContext(query, parameters));
            }
        }
        if (isDDL(query)) {
            query = DDLSQLPlanner.rewriteExecuteSyntax(query);
            return fallback.translate(defaultTableSpace, query, parameters, scan, allowCache, returnValues, maxRows);
        }
        if (!isCachable(query)) {
            allowCache = false;
        }
        try {
            if (query.startsWith("EXPLAIN ")) {
                query = query.substring("EXPLAIN ".length());
                PlannerResult plan = runPlanner(defaultTableSpace, query);
                PlannerOp finalPlan = convertRelNode(plan.topNode, plan.originalRowType, returnValues)
                        .optimize();
                ValuesOp values = new ValuesOp(manager.getNodeId(),
                        new String[]{"name", "value"},
                        new Column[]{
                                column("name", ColumnTypes.STRING),
                                column("value", ColumnTypes.STRING)},
                        java.util.Arrays.asList(
                                java.util.Arrays.asList(
                                        new ConstantExpression("query"),
                                        new ConstantExpression(query)
                                ),
                                java.util.Arrays.asList(
                                        new ConstantExpression("logicalplan"),
                                        new ConstantExpression(RelOptUtil.dumpPlan("", plan.logicalPlan, SqlExplainFormat.TEXT, SqlExplainLevel.ALL_ATTRIBUTES)
                                        )),
                                java.util.Arrays.asList(
                                        new ConstantExpression("plan"),
                                        new ConstantExpression(RelOptUtil.dumpPlan("", plan.topNode, SqlExplainFormat.TEXT, SqlExplainLevel.ALL_ATTRIBUTES))
                                ),
                                java.util.Arrays.asList(
                                        new ConstantExpression("finalplan"),
                                        new ConstantExpression(finalPlan + "")
                                )
                        )
                );
                ExecutionPlan executionPlan = ExecutionPlan.simple(
                        new SQLPlannedOperationStatement(values),
                        values
                );
                return new TranslatedQuery(executionPlan, new SQLStatementEvaluationContext(query, parameters));
            }

            if (query.startsWith("SHOW")) {
                return calculateShowCreateTable(query, defaultTableSpace, parameters);
            }

            PlannerResult plan = runPlanner(defaultTableSpace, query);
            SQLPlannedOperationStatement sqlPlannedOperationStatement = new SQLPlannedOperationStatement(
                    convertRelNode(plan.topNode, plan.originalRowType, returnValues)
                            .optimize());
<<<<<<< HEAD
            if (LOG.isLoggable(Level.INFO)) {
                LOG.log(Level.INFO, "Query: {0} --HerdDB Plan {1}",
=======
            if (LOG.isLoggable(DUMP_QUERY_LEVEL)) {
                LOG.log(DUMP_QUERY_LEVEL, "Query: {0} --HerdDB Plan\n{1}",
>>>>>>> c7ea8e93
                        new Object[]{query, sqlPlannedOperationStatement.getRootOp()});
            }
            if (!scan) {
                ScanStatement scanStatement = sqlPlannedOperationStatement.unwrap(ScanStatement.class);
                if (scanStatement != null) {
                    Table tableDef = scanStatement.getTableDef();
                    CompiledSQLExpression where = scanStatement.getPredicate().unwrap(CompiledSQLExpression.class);
                    SQLRecordKeyFunction keyFunction = findIndexAccess(where, tableDef.getPrimaryKey(),
                            tableDef, "=", tableDef);
                    if (keyFunction == null || !keyFunction.isFullPrimaryKey()) {
                        throw new StatementExecutionException("unsupported GET not on PK, bad where clause: " + query);
                    }
                    GetStatement get = new GetStatement(scanStatement.getTableSpace(),
                            scanStatement.getTable(), keyFunction, scanStatement.getPredicate(), true);
                    ExecutionPlan executionPlan = ExecutionPlan.simple(
                            get
                    );
                    if (allowCache) {
                        cache.put(cacheKey, executionPlan);
                    }
                    return new TranslatedQuery(executionPlan, new SQLStatementEvaluationContext(query, parameters));
                }
            }
            if (maxRows > 0) {
                PlannerOp op = new LimitOp(sqlPlannedOperationStatement.getRootOp(),
                        new ConstantExpression(maxRows), new ConstantExpression(0))
                        .optimize();
                sqlPlannedOperationStatement = new SQLPlannedOperationStatement(op);
            }
            PlannerOp rootOp = sqlPlannedOperationStatement.getRootOp();
            ExecutionPlan executionPlan;
            if (rootOp.isSimpleStatementWrapper()) {
                executionPlan = ExecutionPlan.simple(rootOp.unwrap(herddb.model.Statement.class), rootOp);
            } else {
                executionPlan = ExecutionPlan.simple(sqlPlannedOperationStatement, rootOp);
            }
            if (allowCache) {
                cache.put(cacheKey, executionPlan);
            }
            return new TranslatedQuery(executionPlan, new SQLStatementEvaluationContext(query, parameters));
        } catch (CalciteContextException ex) {
            LOG.log(Level.INFO, "Error while parsing '" + ex.getOriginalStatement() + "'", ex);
            //TODO can this be done better ?
            throw new StatementExecutionException(ex.getMessage());
        } catch (RelConversionException | ValidationException | SqlParseException ex) {
            LOG.log(Level.INFO, "Error while parsing '" + query + "'", ex);
            //TODO can this be done better ?
            throw new StatementExecutionException(ex.getMessage().replace("org.apache.calcite.runtime.CalciteContextException: ", ""), ex);
        } catch (MetadataStorageManagerException ex) {
            LOG.log(Level.INFO, "Error while parsing '" + query + "'", ex);
            throw new StatementExecutionException(ex);
        }
    }


    private TranslatedQuery calculateShowCreateTable(String query, String defaultTablespace, List<Object> parameters) {
        String[] items = {"SHOW", "CREATE", "TABLE"};
        if (Arrays.stream(items).allMatch(query::contains)) {
            query = query.substring(Arrays.stream(items).collect(Collectors.joining(" ")).length()).trim();
            String tableSpace = defaultTablespace;
            String tableName;
            boolean showCreateIndex = query.contains("WITH INDEXES");
            if (showCreateIndex) {
                query = query.substring(0, query.indexOf("WITH INDEXES"));
            }

            if (query.contains(".")) {
                String[] tokens = query.split("\\.");
                tableSpace = tokens[0].trim();
                tableName = tokens[1].trim();
            } else {
                tableName = query.trim();
            }

            TableSpaceManager tableSpaceManager = manager.getTableSpaceManager(tableSpace);

            if (tableSpaceManager == null) {
                throw new TableSpaceDoesNotExistException(String.format("Tablespace %s does not exist.", tableSpace));
            }

            AbstractTableManager tableManager = tableSpaceManager.getTableManager(tableName);

            if (tableManager == null || tableManager.getCreatedInTransaction() > 0) {
                throw new TableDoesNotExistException(String.format("Table %s does not exist.", tableName));
            }

            String showCreateResult = ShowCreateTableCalculator.calculate(showCreateIndex, tableName, tableSpace, tableManager);
            ValuesOp values = new ValuesOp(manager.getNodeId(),
                    new String[]{"tabledef"},
                    new Column[]{
                            column("tabledef", ColumnTypes.STRING)},
                    Arrays.asList(
                            Arrays.asList(
                                    new ConstantExpression(showCreateResult)
                            )
                    )
            );
            ExecutionPlan executionPlan = ExecutionPlan.simple(
                    new SQLPlannedOperationStatement(values),
                    values
            );
            return new TranslatedQuery(executionPlan, new SQLStatementEvaluationContext(query, parameters));
        } else {
            throw new StatementExecutionException(String.format("Incorrect Syntax for SHOW CREATE TABLE tablespace.tablename"));
        }
    }

    private SchemaPlus getSchemaForTableSpace(String defaultTableSpace) throws MetadataStorageManagerException {
        long startTs = System.currentTimeMillis();
        while (true) {
            SchemaPlus schema = getRootSchema();
            SchemaPlus result = schema.getSubSchema(defaultTableSpace);
            if (result != null) {
                return result;
            }
            long delta = System.currentTimeMillis() - startTs;
            LOG.log(Level.FINE, "schema {0} not available yet, after waiting {1}/{2} ms",
                    new Object[]{defaultTableSpace, delta, WAIT_FOR_SCHEMA_UP_TIMEOUT});
            if (delta >= WAIT_FOR_SCHEMA_UP_TIMEOUT) {
                return null;
            }
            clearCache();
            try {
                Thread.sleep(100);
            } catch (InterruptedException err) {
                Thread.currentThread().interrupt();
            }
        }
    }

    private static final SqlParser.Config SQL_PARSER_CONFIG =
            SqlParser.configBuilder(SqlParser.Config.DEFAULT)
                    .setCaseSensitive(false)
                    .setConformance(SqlConformanceEnum.MYSQL_5)
                    .setQuoting(Quoting.BACK_TICK)
                    .build();

    /**
     * the function {@link Predicate#matchesRawPrimaryKey(herddb.utils.Bytes, herddb.model.StatementEvaluationContext)
     * }
     * works on a projection of the table wich contains only the pk fields of
     * the table for instance if the predicate wants to access first element of
     * the pk, and this field is the 3rd in the column list then you will find
     * {@link AccessCurrentRowExpression} with index=2. To this expression you
     * have to apply the projection and map 2 (3rd element of the table) to 0
     * (1st element of the pk)
     *
     * @param filterPk
     * @param table
     */
    private CompiledSQLExpression remapPositionalAccessToToPrimaryKeyAccessor(CompiledSQLExpression filterPk, Table table, RelNode debug) {
        try {
            int[] projectionToKey = table.getPrimaryKeyProjection();
            return filterPk.remapPositionalAccessToToPrimaryKeyAccessor(projectionToKey);
        } catch (IllegalStateException notImplemented) {
            LOG.log(Level.INFO, "Not implemented best access for PK on "
                    + RelOptUtil.dumpPlan("", debug, SqlExplainFormat.TEXT, SqlExplainLevel.ALL_ATTRIBUTES), notImplemented);
            return null;
        }
    }

    private static final Logger LOG = Logger.getLogger(CalcitePlanner.class
            .getName());

    private static class PlannerResult {

        private final RelNode topNode;
        private final RelDataType originalRowType;
        private final RelNode logicalPlan;

        public PlannerResult(RelNode topNode, RelDataType originalRowType, RelNode logicalPlan) {
            this.topNode = topNode;
            this.originalRowType = originalRowType;
            this.logicalPlan = logicalPlan;
        }

    }

    private static final List<RelTraitDef> TRAITS = Collections
            .unmodifiableList(java.util.Arrays.asList(ConventionTraitDef.INSTANCE,
                    RelCollationTraitDef.INSTANCE));

    private PlannerResult runPlanner(String defaultTableSpace, String query) throws RelConversionException,
            SqlParseException, ValidationException, MetadataStorageManagerException {
        SchemaPlus subSchema = getSchemaForTableSpace(defaultTableSpace);
        if (subSchema == null) {
            clearCache();
            throw new StatementExecutionException("tablespace " + defaultTableSpace + " is not available");
        }

        final FrameworkConfig config = Frameworks.newConfigBuilder()
                .parserConfig(SQL_PARSER_CONFIG)
                .defaultSchema(subSchema)
                .traitDefs(TRAITS)
                // define the rules you want to apply

                .programs(Programs.ofRules(Programs.RULE_SET))
                .build();
        Planner planner = Frameworks.getPlanner(config);
        if (LOG.isLoggable(Level.FINER)) {
            LOG.log(Level.FINER, "Query: {0}", query);
        }
        SqlNode n = planner.parse(query);
        n = planner.validate(n);
        RelNode logicalPlan = planner.rel(n).project();
        if (LOG.isLoggable(DUMP_QUERY_LEVEL)) {
            LOG.log(DUMP_QUERY_LEVEL, "Query: {0} {1}", new Object[]{query,
                    RelOptUtil.dumpPlan("-- Logical Plan", logicalPlan, SqlExplainFormat.TEXT,
                            SqlExplainLevel.ALL_ATTRIBUTES)});
        }
        RelDataType originalRowType = logicalPlan.getRowType();
        RelOptCluster cluster = logicalPlan.getCluster();
        final RelOptPlanner optPlanner = cluster.getPlanner();
        optPlanner.addRule(ReduceExpressionsRule.FILTER_INSTANCE);
        RelTraitSet desiredTraits =
                cluster.traitSet()
                        .replace(EnumerableConvention.INSTANCE);
        final RelCollation collation =
                logicalPlan instanceof Sort
                        ? ((Sort) logicalPlan).collation
                        : null;
        if (collation != null) {
            desiredTraits = desiredTraits.replace(collation);
        }
        final RelNode newRoot = optPlanner.changeTraits(logicalPlan, desiredTraits);
        optPlanner.setRoot(newRoot);
        RelNode bestExp = optPlanner.findBestExp();
<<<<<<< HEAD
        if (LOG.isLoggable(Level.INFO)) {
            LOG.log(Level.INFO, "Query: {0} {1}", new Object[]{query,
=======
        if (LOG.isLoggable(DUMP_QUERY_LEVEL)) {
            LOG.log(DUMP_QUERY_LEVEL, "Query: {0} {1}", new Object[]{query,
>>>>>>> c7ea8e93
                    RelOptUtil.dumpPlan("-- Best  Plan", bestExp, SqlExplainFormat.TEXT,
                            SqlExplainLevel.ALL_ATTRIBUTES)});
        }
        return new PlannerResult(bestExp, originalRowType, logicalPlan);
    }

    private SchemaPlus getRootSchema() throws MetadataStorageManagerException {
        if (rootSchema != null) {
            return rootSchema;
        }
        final SchemaPlus _rootSchema = Frameworks.createRootSchema(true);
        for (String tableSpace : manager.getLocalTableSpaces()) {
            TableSpaceManager tableSpaceManager = manager.getTableSpaceManager(tableSpace);
            SchemaPlus schema = _rootSchema.add(tableSpace, new AbstractSchema());
            List<Table> tables = tableSpaceManager.getAllTablesForPlanner();
            for (Table table : tables) {
                AbstractTableManager tableManager = tableSpaceManager.getTableManager(table.name);
                TableImpl tableDef = new TableImpl(tableManager);
                schema.add(table.name, tableDef);
            }
        }
        rootSchema = _rootSchema;
        return _rootSchema;
    }

    private PlannerOp convertRelNode(
            RelNode plan,
            RelDataType rowType, boolean returnValues
    ) throws StatementExecutionException {
        if (plan instanceof EnumerableTableModify) {
            EnumerableTableModify dml = (EnumerableTableModify) plan;
            switch (dml.getOperation()) {
                case INSERT:
                    return planInsert(dml, returnValues);
                case DELETE:
                    return planDelete(dml);
                case UPDATE:
                    return planUpdate(dml, returnValues);
                default:
                    throw new StatementExecutionException("unsupport DML operation " + dml.getOperation());
            }
        } else if (plan instanceof BindableTableScan) {
            BindableTableScan scan = (BindableTableScan) plan;
            return planBindableTableScan(scan, rowType);
        } else if (plan instanceof EnumerableTableScan) {
            EnumerableTableScan scan = (EnumerableTableScan) plan;
            return planEnumerableTableScan(scan, rowType);
        } else if (plan instanceof EnumerableProject) {
            EnumerableProject scan = (EnumerableProject) plan;
            return planProject(scan, rowType);
        } else if (plan instanceof EnumerableHashJoin) {
            EnumerableHashJoin scan = (EnumerableHashJoin) plan;
            return planEnumerableHashJoin(scan, rowType);
        } else if (plan instanceof EnumerableNestedLoopJoin) {
            EnumerableNestedLoopJoin scan = (EnumerableNestedLoopJoin) plan;
            return planEnumerableNestedLoopJoin(scan, rowType);
        } else if (plan instanceof EnumerableHashJoin) {
            EnumerableHashJoin scan = (EnumerableHashJoin) plan;
            return planEnumerableJoin(scan, rowType);
        } else if (plan instanceof EnumerableMergeJoin) {
            EnumerableMergeJoin scan = (EnumerableMergeJoin) plan;
            return planEnumerableMergeJoin(scan, rowType);
        } else if (plan instanceof EnumerableValues) {
            EnumerableValues scan = (EnumerableValues) plan;
            return planValues(scan);
        } else if (plan instanceof EnumerableSort) {
            EnumerableSort scan = (EnumerableSort) plan;
            return planSort(scan, rowType);
        } else if (plan instanceof EnumerableLimit) {
            EnumerableLimit scan = (EnumerableLimit) plan;
            return planLimit(scan, rowType);
        } else if (plan instanceof EnumerableInterpreter) {
            EnumerableInterpreter scan = (EnumerableInterpreter) plan;
            return planInterpreter(scan, rowType, returnValues);
        } else if (plan instanceof EnumerableFilter) {
            EnumerableFilter scan = (EnumerableFilter) plan;
            return planFilter(scan, rowType, returnValues);
        } else if (plan instanceof EnumerableUnion) {
            EnumerableUnion scan = (EnumerableUnion) plan;
            return planEnumerableUnion(scan, rowType, returnValues);
        } else if (plan instanceof EnumerableAggregate) {
            EnumerableAggregate scan = (EnumerableAggregate) plan;
            return planAggregate(scan, rowType, returnValues);
        }

        throw new StatementExecutionException("not implented " + plan.getRelTypeName());
    }

    private PlannerOp planInsert(
            EnumerableTableModify dml,
            boolean returnValues
    ) {

        final String tableSpace = dml.getTable().getQualifiedName().get(0);
        final String tableName = dml.getTable().getQualifiedName().get(1);
        DMLStatement statement = null;
        if (dml.getInput() instanceof EnumerableProject) {
            // fastest path for insert into TABLE(s,b,c) values(?,?,?)
            EnumerableProject project = (EnumerableProject) dml.getInput();
            if (project.getInput() instanceof EnumerableValues) {
                EnumerableValues values = (EnumerableValues) project.getInput();
                if (values.getTuples().size() == 1) {
                    final TableImpl tableImpl =
                            (TableImpl) dml.getTable().unwrap(org.apache.calcite.schema.Table.class
                            );
                    Table table = tableImpl.tableManager.getTable();
                    int index = 0;
                    List<RexNode> projects = project.getProjects();
                    List<CompiledSQLExpression> keyValueExpression = new ArrayList<>();
                    List<String> keyExpressionToColumn = new ArrayList<>();
                    List<CompiledSQLExpression> valuesExpressions = new ArrayList<>();
                    List<String> valuesColumns = new ArrayList<>();
                    boolean invalid = false;
                    for (Column column : table.getColumns()) {
                        CompiledSQLExpression exp =
                                SQLExpressionCompiler.compileExpression(projects.get(index));
                        if (exp instanceof ConstantExpression
                                || exp instanceof JdbcParameterExpression
                                || exp instanceof TypedJdbcParameterExpression) {
                            boolean isAlwaysNull = (exp instanceof ConstantExpression)
                                    && ((ConstantExpression) exp).isNull();
                            if (!isAlwaysNull) {
                                if (table.isPrimaryKeyColumn(column.name)) {
                                    keyExpressionToColumn.add(column.name);
                                    keyValueExpression.add(exp);
                                }
                                valuesColumns.add(column.name);
                                valuesExpressions.add(exp);
                            }
                            index++;
                        } else {
                            invalid = true;
                            break;
                        }
                    }
                    if (!invalid) {
                        RecordFunction keyfunction;
                        if (keyValueExpression.isEmpty()
                                && table.auto_increment) {
                            keyfunction = new AutoIncrementPrimaryKeyRecordFunction();
                        } else {
                            if (keyValueExpression.size() != table.primaryKey.length) {
                                throw new StatementExecutionException("you must set a value for the primary key (expressions=" + keyValueExpression.size() + ")");
                            }
                            keyfunction = new SQLRecordKeyFunction(keyExpressionToColumn, keyValueExpression, table);
                        }
                        RecordFunction valuesfunction = new SQLRecordFunction(valuesColumns, table, valuesExpressions);
                        statement = new InsertStatement(tableSpace, tableName, keyfunction, valuesfunction).setReturnValues(returnValues);
                    }
                }
            }
        }
        if (statement != null) {
            return new SimpleInsertOp(statement);
        }
        PlannerOp input = convertRelNode(dml.getInput(),
                null, false);

        try {
            return new InsertOp(tableSpace, tableName, input, returnValues);
        } catch (IllegalArgumentException err) {
            throw new StatementExecutionException(err);
        }
    }

    private PlannerOp planDelete(EnumerableTableModify dml) {
        PlannerOp input = convertRelNode(dml.getInput(), null, false);

        final String tableSpace = dml.getTable().getQualifiedName().get(0);
        final String tableName = dml.getTable().getQualifiedName().get(1);
        final TableImpl tableImpl =
                (TableImpl) dml.getTable().unwrap(org.apache.calcite.schema.Table.class
                );
        Table table = tableImpl.tableManager.getTable();
        DeleteStatement delete = null;
        if (input instanceof TableScanOp) {
            delete = new DeleteStatement(tableSpace, tableName, null, null);
        } else if (input instanceof FilterOp) {
            FilterOp filter = (FilterOp) input;
            if (filter.getInput() instanceof TableScanOp) {
                SQLRecordPredicate pred = new SQLRecordPredicate(table, null, filter.getCondition());
                delete = new DeleteStatement(tableSpace, tableName, null, pred);
            }
        } else if (input instanceof BindableTableScanOp) {
            BindableTableScanOp filter = (BindableTableScanOp) input;
            Predicate pred = filter
                    .getStatement()
                    .getPredicate();
            delete = new DeleteStatement(tableSpace, tableName, null, pred);
        }
        if (delete != null) {

            return new SimpleDeleteOp(delete);
        } else {
            return new DeleteOp(tableSpace, tableName, input);
        }
    }

    private PlannerOp planUpdate(EnumerableTableModify dml, boolean returnValues) {
        PlannerOp input = convertRelNode(dml.getInput(), null, false);
        List<String> updateColumnList = dml.getUpdateColumnList();
        List<RexNode> sourceExpressionList = dml.getSourceExpressionList();
        final String tableSpace = dml.getTable().getQualifiedName().get(0);
        final String tableName = dml.getTable().getQualifiedName().get(1);
        final TableImpl tableImpl =
                (TableImpl) dml.getTable().unwrap(org.apache.calcite.schema.Table.class
                );
        Table table = tableImpl.tableManager.getTable();
        List<CompiledSQLExpression> expressions = new ArrayList<>(sourceExpressionList.size());


        System.out.println("updateColumnList "+updateColumnList);
        for (RexNode node : sourceExpressionList) {
            CompiledSQLExpression exp = SQLExpressionCompiler.compileExpression(node);
            System.out.println("exp "+exp+" (FROM "+node+")");
            expressions.add(exp);
        }
        RecordFunction function = new SQLRecordFunction(updateColumnList, table, expressions);
        UpdateStatement update = null;
        System.out.println("QUI: input "+input+" "+input.getClass());
        if (input instanceof TableScanOp) {
            update = new UpdateStatement(tableSpace, tableName, null, function, null);
        } else if (input instanceof FilterOp) {
            FilterOp filter = (FilterOp) input;
            if (filter.getInput() instanceof TableScanOp) {
                SQLRecordPredicate pred = new SQLRecordPredicate(table, null, filter.getCondition());
                update = new UpdateStatement(tableSpace, tableName, null, function, pred);
            }
        } else if (input instanceof ProjectOp) {
            ProjectOp proj = (ProjectOp) input;
            if (proj.getInput() instanceof TableScanOp) {
                update = new UpdateStatement(tableSpace, tableName, null, function, null);
            } else if (proj.getInput() instanceof FilterOp) {
                FilterOp filter = (FilterOp) proj.getInput();
                if (filter.getInput() instanceof TableScanOp) {
                    SQLRecordPredicate pred = new SQLRecordPredicate(table, null, filter.getCondition());
                    update = new UpdateStatement(tableSpace, tableName, null, function, pred);
                }
            } else if (proj.getInput() instanceof FilteredTableScanOp) {
                FilteredTableScanOp filter = (FilteredTableScanOp) proj.getInput();
                Predicate pred = filter.getPredicate();
                update = new UpdateStatement(tableSpace, tableName, null, function, pred);
            } else if (proj.getInput() instanceof BindableTableScanOp) {
                BindableTableScanOp filter = (BindableTableScanOp) proj.getInput();
                ScanStatement scan = filter.getStatement();
                if (scan.getComparator() == null && scan.getLimits() == null
                        && scan.getTableDef() != null) {
                    Predicate pred = scan.getPredicate();
                    update = new UpdateStatement(tableSpace, tableName, null, function, pred);
                }
            }
        }
        if (update != null) {
            return new SimpleUpdateOp(update.setReturnValues(returnValues));
        } else {
            return new UpdateOp(tableSpace, tableName, input, returnValues, function);
        }

    }

    private PlannerOp planEnumerableTableScan(EnumerableTableScan scan, RelDataType rowType) {
        final String tableSpace = scan.getTable().getQualifiedName().get(0);
        final TableImpl tableImpl =
                (TableImpl) scan.getTable().unwrap(org.apache.calcite.schema.Table.class
                );
        Table table = tableImpl.tableManager.getTable();
        Column[] columns = table.getColumns();
        int numColumns = columns.length;
        boolean usingAliases = false;
        if (rowType != null) {
            List<String> fieldNamesFromQuery = rowType.getFieldNames();
            for (int i = 0; i < numColumns; i++) {
                String fieldName = fieldNamesFromQuery.get(i);
                String alias = fieldName.toLowerCase();
                String colName = columns[i].name;
                if (!alias.equals(colName)) {
                    usingAliases = true;
                    break;
                }
            }
        }
        if (usingAliases) {
            List<String> fieldNamesFromQuery = rowType.getFieldNames();
            String[] fieldNames = new String[numColumns];
            int[] projections = new int[numColumns];
            for (int i = 0; i < numColumns; i++) {
                String alias = fieldNamesFromQuery.get(i).toLowerCase();
                fieldNames[i] = alias;
                projections[i] = i;
            }
            Projection zeroCopy = new ProjectOp.ZeroCopyProjection(
                    fieldNames,
                    columns,
                    projections);
             ScanStatement scanStatement = new ScanStatement(tableSpace, table, zeroCopy, null);
            return new TableScanOp(scanStatement);
        } else {
            ScanStatement scanStatement = new ScanStatement(tableSpace, table, null);
            return new TableScanOp(scanStatement);
        }
    }

    private PlannerOp planBindableTableScan(BindableTableScan scan, RelDataType rowType) {
        if (rowType == null) {
            rowType = scan.getRowType();
        }
        final String tableSpace = scan.getTable().getQualifiedName().get(0);
        final TableImpl tableImpl =
                (TableImpl) scan.getTable().unwrap(org.apache.calcite.schema.Table.class
                );
        Table table = tableImpl.tableManager.getTable();
        SQLRecordPredicate predicate = null;
        if (!scan.filters.isEmpty()) {
            CompiledSQLExpression where = null;
            if (scan.filters.size() == 1) {
                RexNode expr = scan.filters.get(0);
                where = SQLExpressionCompiler.compileExpression(expr);
            } else {
                CompiledSQLExpression[] operands = new CompiledSQLExpression[scan.filters.size()];
                int i = 0;
                for (RexNode expr : scan.filters) {
                    CompiledSQLExpression condition = SQLExpressionCompiler.compileExpression(expr);
                    operands[i++] = condition;
                }
                where = new CompiledMultiAndExpression(operands);
            }
            predicate = new SQLRecordPredicate(table, null, where);
            TableSpaceManager tableSpaceManager = manager.getTableSpaceManager(tableSpace);

            IndexOperation op = scanForIndexAccess(where, table, tableSpaceManager);
            predicate.setIndexOperation(op);
            CompiledSQLExpression filterPk = findFiltersOnPrimaryKey(table, where);

            if (filterPk != null) {
                filterPk = remapPositionalAccessToToPrimaryKeyAccessor(filterPk, table, scan);
            }
            predicate.setPrimaryKeyFilter(filterPk);
        }
        List<RexNode> projections = new ArrayList<>(scan.projects.size());

        int i = 0;

        for (int fieldpos : scan.projects) {
            projections.add(new RexInputRef(fieldpos, rowType
                    .getFieldList()
                    .get(i++).getType()));
        }
        Projection projection = buildProjection(projections, rowType, true, table.columns);
        ScanStatement scanStatement = new ScanStatement(tableSpace, table.name, projection, predicate, null, null);
        scanStatement.setTableDef(table);
        return new BindableTableScanOp(scanStatement);
    }

    private CompiledSQLExpression findFiltersOnPrimaryKey(Table table, CompiledSQLExpression where) throws StatementExecutionException {
        List<CompiledSQLExpression> expressions = new ArrayList<>();

        for (String pk : table.primaryKey) {
            List<CompiledSQLExpression> conditions =
                    where.scanForConstraintsOnColumn(pk, table);
            if (conditions.isEmpty()) {
                break;
            }
            expressions.addAll(conditions);
        }
        if (expressions.isEmpty()) {
            // no match at all, there is no direct constraint on PK
            return null;
        } else if (expressions.size() == 1) {
            return expressions.get(0);
        } else {
            return new CompiledMultiAndExpression(expressions.toArray(new CompiledSQLExpression[expressions.size()]));
        }
    }

    private PlannerOp planProject(EnumerableProject op, RelDataType rowType) {
        PlannerOp input = convertRelNode(op.getInput(), null, false);

        final List<RexNode> projects = op.getProjects();
        final RelDataType _rowType = rowType == null ? op.getRowType() : rowType;
        Projection projection = buildProjection(projects, _rowType, false, null);
        return new ProjectOp(projection, input);
    }

    private PlannerOp planEnumerableHashJoin(EnumerableHashJoin op, RelDataType rowType) {
        // please note that EnumerableSemiJoin has a condition field which actually is not useful
        PlannerOp left = convertRelNode(op.getLeft(), null, false);
        PlannerOp right = convertRelNode(op.getRight(), null, false);
        final JoinInfo analyzeCondition = op.analyzeCondition();
        int[] leftKeys = analyzeCondition.leftKeys.toIntArray();
        int[] rightKeys = analyzeCondition.rightKeys.toIntArray();
        boolean generateNullsOnLeft = op.getJoinType().generatesNullsOnLeft();
        boolean generateNullsOnRight = op.getJoinType().generatesNullsOnRight();
        List<CompiledSQLExpression> nonEquiConditions = convertJoinNonEquiConditions(analyzeCondition);

        final RelDataType _rowType = rowType == null ? op.getRowType() : rowType;
        List<RelDataTypeField> fieldList = _rowType.getFieldList();
        Column[] columns = new Column[fieldList.size()];
        String[] fieldNames = new String[columns.length];
        int i = 0;
        for (RelDataTypeField field : fieldList) {
            Column col = Column.column(field.getName().toLowerCase(),
                    convertToHerdType(field.getType()));
            fieldNames[i] = col.name;
            columns[i++] = col;
        }
        return new JoinOp(fieldNames, columns,
                leftKeys, left, rightKeys, right,
                generateNullsOnLeft, generateNullsOnRight, false,
                nonEquiConditions);
    }

    private List<CompiledSQLExpression> convertJoinNonEquiConditions(final JoinInfo analyzeCondition) throws IllegalStateException {
        List<CompiledSQLExpression> nonEquiConditions = new ArrayList<>();
        if (!analyzeCondition.isEqui()) {
            for (RexNode rexNode : analyzeCondition.nonEquiConditions) {
                nonEquiConditions.add(SQLExpressionCompiler.compileExpression(rexNode));
            }
        } else {
            if (!analyzeCondition.nonEquiConditions.isEmpty()) {
                throw new IllegalStateException("Unexpected non equi with " + analyzeCondition.nonEquiConditions + " conditions");
            }
        }
        return nonEquiConditions;
    }

    private PlannerOp planEnumerableJoin(EnumerableHashJoin op, RelDataType rowType) {
        // please note that EnumerableJoin has a condition field which actually is not useful
        PlannerOp left = convertRelNode(op.getLeft(), null, false);
        PlannerOp right = convertRelNode(op.getRight(), null, false);
        final JoinInfo analyzeCondition = op.analyzeCondition();
        int[] leftKeys = analyzeCondition.leftKeys.toIntArray();
        int[] rightKeys = analyzeCondition.rightKeys.toIntArray();
        boolean generateNullsOnLeft = op.getJoinType().generatesNullsOnLeft();
        boolean generateNullsOnRight = op.getJoinType().generatesNullsOnRight();
        List<CompiledSQLExpression> nonEquiConditions = convertJoinNonEquiConditions(analyzeCondition);
        final RelDataType _rowType = rowType == null ? op.getRowType() : rowType;
        List<RelDataTypeField> fieldList = _rowType.getFieldList();
        Column[] columns = new Column[fieldList.size()];
        String[] fieldNames = new String[columns.length];
        int i = 0;
        for (RelDataTypeField field : fieldList) {
            Column col = Column.column(field.getName().toLowerCase(),
                    convertToHerdType(field.getType()));
            fieldNames[i] = col.name;
            columns[i++] = col;
        }
        return new JoinOp(fieldNames, columns,
                leftKeys, left, rightKeys, right,
                generateNullsOnLeft, generateNullsOnRight, false,
                nonEquiConditions);
    }

    private PlannerOp planEnumerableNestedLoopJoin(EnumerableNestedLoopJoin op, RelDataType rowType) {
        PlannerOp left = convertRelNode(op.getLeft(), null, false);
        PlannerOp right = convertRelNode(op.getRight(), null, false);
        CompiledSQLExpression condition = SQLExpressionCompiler.compileExpression(op.getCondition());
        final RelDataType _rowType = rowType == null ? op.getRowType() : rowType;
        List<RelDataTypeField> fieldList = _rowType.getFieldList();
        Column[] columns = new Column[fieldList.size()];
        String[] fieldNames = new String[columns.length];
        int i = 0;
        for (RelDataTypeField field : fieldList) {
            Column col = Column.column(field.getName().toLowerCase(),
                    convertToHerdType(field.getType()));
            fieldNames[i] = col.name;
            columns[i++] = col;
        }
        return new NestedLoopJoinOp(fieldNames, columns,
                left, right, condition, op.getJoinType(), false);
    }

    private PlannerOp planEnumerableMergeJoin(EnumerableMergeJoin op, RelDataType rowType) {
        // please note that EnumerableMergeJoin has a condition field which actually is not useful
        PlannerOp left = convertRelNode(op.getLeft(), null, false);
        PlannerOp right = convertRelNode(op.getRight(), null, false);
        final JoinInfo analyzeCondition = op.analyzeCondition();
        int[] leftKeys = analyzeCondition.leftKeys.toIntArray();
        int[] rightKeys = analyzeCondition.rightKeys.toIntArray();
        boolean generateNullsOnLeft = op.getJoinType().generatesNullsOnLeft();
        boolean generateNullsOnRight = op.getJoinType().generatesNullsOnRight();
        final RelDataType _rowType = rowType == null ? op.getRowType() : rowType;
        List<CompiledSQLExpression> nonEquiConditions = convertJoinNonEquiConditions(analyzeCondition);
        List<RelDataTypeField> fieldList = _rowType.getFieldList();
        Column[] columns = new Column[fieldList.size()];
        String[] fieldNames = new String[columns.length];
        int i = 0;
        for (RelDataTypeField field : fieldList) {
            Column col = Column.column(field.getName().toLowerCase(),
                    convertToHerdType(field.getType()));
            fieldNames[i] = col.name;
            columns[i++] = col;
        }
        return new JoinOp(fieldNames, columns,
                leftKeys, left, rightKeys, right,
                generateNullsOnLeft, generateNullsOnRight, true,
                nonEquiConditions);
    }

    private Projection buildProjection(
            final List<RexNode> projects,
            final RelDataType rowType,
            final boolean allowIdentity,
            final Column[] tableSchema
    ) {
        boolean allowZeroCopyProjection = true;
        List<CompiledSQLExpression> fields = new ArrayList<>(projects.size());
        Column[] columns = new Column[projects.size()];
        String[] fieldNames = new String[columns.length];
        int i = 0;
        int[] zeroCopyProjections = new int[fieldNames.length];
        boolean identity = allowIdentity
                && tableSchema != null
                && tableSchema.length == fieldNames.length;
        for (RexNode node : projects) {
            CompiledSQLExpression exp = SQLExpressionCompiler.compileExpression(node);
            if (exp instanceof AccessCurrentRowExpression) {
                AccessCurrentRowExpression accessCurrentRowExpression = (AccessCurrentRowExpression) exp;
                int mappedIndex = accessCurrentRowExpression.getIndex();
                zeroCopyProjections[i] = mappedIndex;
                if (i != mappedIndex) {
                    identity = false;
                }
            } else {
                allowZeroCopyProjection = false;
            }
            fields.add(exp);
            Column col = Column.column(rowType.getFieldNames().get(i).toLowerCase(),
                    convertToHerdType(node.getType()));
            identity = identity && col.name.equals(tableSchema[i].name);
            fieldNames[i] = col.name;
            columns[i++] = col;
        }
        if (allowZeroCopyProjection) {
            if (identity) {
                return Projection.IDENTITY(fieldNames, columns);
            }
            return new ProjectOp.ZeroCopyProjection(
                    fieldNames,
                    columns,
                    zeroCopyProjections);
        } else {
            return new ProjectOp.BasicProjection(
                    fieldNames,
                    columns,
                    fields);
        }
    }

    private PlannerOp planValues(EnumerableValues op) {

        List<List<CompiledSQLExpression>> tuples = new ArrayList<>(op.getTuples().size());
        RelDataType rowType = op.getRowType();
        List<RelDataTypeField> fieldList = rowType.getFieldList();

        Column[] columns = new Column[fieldList.size()];
        for (ImmutableList<RexLiteral> tuple : op.getTuples()) {
            List<CompiledSQLExpression> row = new ArrayList<>(tuple.size());
            for (RexLiteral node : tuple) {
                CompiledSQLExpression exp = SQLExpressionCompiler.compileExpression(node);
                row.add(exp);
            }
            tuples.add(row);
        }
        int i = 0;
        String[] fieldNames = new String[fieldList.size()];
        for (RelDataTypeField field : fieldList) {
            Column col = Column.column(field.getName(), convertToHerdType(field.getType()));
            fieldNames[i] = field.getName();
            columns[i++] = col;
        }
        return new ValuesOp(manager.getNodeId(), fieldNames,
                columns, tuples);

    }

    private PlannerOp planSort(EnumerableSort op, RelDataType rowType) {
        PlannerOp input = convertRelNode(op.getInput(), rowType, false);
        RelCollation collation = op.getCollation();
        List<RelFieldCollation> fieldCollations = collation.getFieldCollations();
        boolean[] directions = new boolean[fieldCollations.size()];
        int[] fields = new int[fieldCollations.size()];
        int i = 0;
        for (RelFieldCollation col : fieldCollations) {
            RelFieldCollation.Direction direction = col.getDirection();
            int index = col.getFieldIndex();
            directions[i] = direction == RelFieldCollation.Direction.ASCENDING
                    || direction == RelFieldCollation.Direction.STRICTLY_ASCENDING;
            fields[i++] = index;
        }
        return new SortOp(input, directions, fields);

    }

    private PlannerOp planInterpreter(EnumerableInterpreter op, RelDataType rowType, boolean returnValues) {
        // NOOP
        return convertRelNode(op.getInput(), rowType, returnValues);
    }

    private PlannerOp planLimit(EnumerableLimit op, RelDataType rowType) {
        PlannerOp input = convertRelNode(op.getInput(), rowType, false);
        CompiledSQLExpression maxRows = SQLExpressionCompiler.compileExpression(op.fetch);
        CompiledSQLExpression offset = SQLExpressionCompiler.compileExpression(op.offset);
        return new LimitOp(input, maxRows, offset);

    }

    private PlannerOp planFilter(EnumerableFilter op, RelDataType rowType, boolean returnValues) {
        PlannerOp input = convertRelNode(op.getInput(), rowType, returnValues);
        CompiledSQLExpression condition = SQLExpressionCompiler.compileExpression(op.getCondition());
        return new FilterOp(input, condition);

    }

    private PlannerOp planEnumerableUnion(EnumerableUnion op, RelDataType rowType, boolean returnValues) {
        if (!op.all) {
            throw new StatementExecutionException("not suppoer UNION, all=false");
        }
        List<PlannerOp> inputs = new ArrayList<>(op.getInputs().size());
        for (RelNode input : op.getInputs()) {
            PlannerOp inputOp = convertRelNode(input, rowType, false).optimize();
            inputs.add(inputOp);
        }
        return new UnionAllOp(inputs);

    }

    private PlannerOp planAggregate(EnumerableAggregate op, RelDataType rowType, boolean returnValues) {

        List<RelDataTypeField> fieldList = op.getRowType().getFieldList();

        List<AggregateCall> calls = op.getAggCallList();
        String[] fieldnames = new String[fieldList.size()];
        String[] aggtypes = new String[calls.size()];
        Column[] columns = new Column[fieldList.size()];
        List<Integer> groupedFiledsIndexes = op.getGroupSet().toList();
        List<List<Integer>> argLists = new ArrayList<>(calls.size());
        int i = 0;

        int idaggcall = 0;
        for (RelDataTypeField c : fieldList) {
            int type = convertToHerdType(c.getType());
            Column co = Column.column(c.getName(), type);
            columns[i] = co;
            fieldnames[i] = c.getName().toLowerCase();
            i++;
        }
        for (AggregateCall call : calls) {
            aggtypes[idaggcall++] = call.getAggregation().getName();
            argLists.add(call.getArgList());
        }
        PlannerOp input = convertRelNode(op.getInput(), null, returnValues);
        return new AggregateOp(input, fieldnames, columns, aggtypes, argLists, groupedFiledsIndexes);
    }

    public static int convertToHerdType(RelDataType type) {
        switch (type.getSqlTypeName()) {
            case VARCHAR:
            case CHAR:
                return ColumnTypes.STRING;
            case BOOLEAN:
                return ColumnTypes.BOOLEAN;
            case INTEGER:
                return ColumnTypes.INTEGER;
            case BIGINT:
                return ColumnTypes.LONG;
            case VARBINARY:
                return ColumnTypes.BYTEARRAY;
            case NULL:
                return ColumnTypes.NULL;
            case TIMESTAMP:
                return ColumnTypes.TIMESTAMP;
            case DECIMAL:
                return ColumnTypes.DOUBLE;
            case ANY:
                return ColumnTypes.ANYTYPE;
            default:
                throw new StatementExecutionException("unsupported expression type " + type.getSqlTypeName());
        }
    }

    private static SQLRecordKeyFunction findIndexAccess(
            CompiledSQLExpression where,
            String[] columnsToMatch, ColumnsList table,
            String operator, BindableTableScanColumnNameResolver res
    ) throws StatementExecutionException {
        List<CompiledSQLExpression> expressions = new ArrayList<>();
        List<String> columns = new ArrayList<>();

        for (String pk : columnsToMatch) {
            List<CompiledSQLExpression> conditions = where.scanForConstraintedValueOnColumnWithOperator(pk, operator, res);
            if (conditions.isEmpty()) {
                break;
            }
            columns.add(pk);
            expressions.add(conditions.get(0));
        }
        if (expressions.isEmpty()) {
            // no match at all, there is no direct constraint on PK
            return null;
        }
        return new SQLRecordKeyFunction(columns, expressions, table);
    }

    private IndexOperation scanForIndexAccess(CompiledSQLExpression expressionWhere, Table table, TableSpaceManager tableSpaceManager) {
        SQLRecordKeyFunction keyFunction = findIndexAccess(expressionWhere, table.primaryKey, table,
                "=", table);
        IndexOperation result = null;
        if (keyFunction != null) {
            if (keyFunction.isFullPrimaryKey()) {
                result = new PrimaryIndexSeek(keyFunction);
            } else {
                result = new PrimaryIndexPrefixScan(keyFunction);
            }
        } else {
            SQLRecordKeyFunction rangeMin = findIndexAccess(expressionWhere, table.primaryKey,
                    table, ">=", table
            );
            if (rangeMin != null && !rangeMin.isFullPrimaryKey()) {
                rangeMin = null;
            }
            if (rangeMin == null) {
                rangeMin = findIndexAccess(expressionWhere, table.primaryKey, table,
                        ">", table);
                if (rangeMin != null && !rangeMin.isFullPrimaryKey()) {
                    rangeMin = null;
                }
            }

            SQLRecordKeyFunction rangeMax = findIndexAccess(expressionWhere, table.primaryKey,
                    table, "<=", table);
            if (rangeMax != null && !rangeMax.isFullPrimaryKey()) {
                rangeMax = null;
            }
            if (rangeMax == null) {
                rangeMax = findIndexAccess(expressionWhere, table.primaryKey, table, "<", table);
                if (rangeMax != null && !rangeMax.isFullPrimaryKey()) {
                    rangeMax = null;
                }
            }
            if (rangeMin != null || rangeMax != null) {
                result = new PrimaryIndexRangeScan(table.primaryKey, rangeMin, rangeMax);
            }
        }

        if (result == null) {
            Map<String, AbstractIndexManager> indexes = tableSpaceManager.getIndexesOnTable(table.name);
            if (indexes != null) {
                // TODO: use some kind of statistics, maybe using an index is more expensive than a full table scan
                for (AbstractIndexManager index : indexes.values()) {
                    if (!index.isAvailable()) {
                        continue;
                    }
                    IndexOperation secondaryIndexOperation = findSecondaryIndexOperation(index, expressionWhere, table);
                    if (secondaryIndexOperation != null) {
                        result = secondaryIndexOperation;
                        break;
                    }
                }
            }
        }
        return result;
    }

    private static IndexOperation findSecondaryIndexOperation(
            AbstractIndexManager index,
            CompiledSQLExpression where, Table table
    ) throws StatementExecutionException {
        IndexOperation secondaryIndexOperation = null;
        String[] columnsToMatch = index.getColumnNames();
        SQLRecordKeyFunction indexSeekFunction = findIndexAccess(where, columnsToMatch,
                index.getIndex(), "=", table);
        if (indexSeekFunction != null) {
            if (indexSeekFunction.isFullPrimaryKey()) {
                secondaryIndexOperation = new SecondaryIndexSeek(index.getIndexName(), columnsToMatch, indexSeekFunction);
            } else {
                secondaryIndexOperation = new SecondaryIndexPrefixScan(index.getIndexName(), columnsToMatch, indexSeekFunction);
            }
        } else {
            SQLRecordKeyFunction rangeMin = findIndexAccess(where, columnsToMatch,
                    index.getIndex(), ">=", table);
            if (rangeMin != null && !rangeMin.isFullPrimaryKey()) {
                rangeMin = null;

            }
            if (rangeMin == null) {
                rangeMin = findIndexAccess(where, columnsToMatch,
                        index.getIndex(), ">", table);
                if (rangeMin != null && !rangeMin.isFullPrimaryKey()) {
                    rangeMin = null;
                }
            }

            SQLRecordKeyFunction rangeMax = findIndexAccess(where, columnsToMatch,
                    index.getIndex(), "<=", table);
            if (rangeMax != null && !rangeMax.isFullPrimaryKey()) {
                rangeMax = null;
            }
            if (rangeMax == null) {
                rangeMax = findIndexAccess(where, columnsToMatch,
                        index.getIndex(), "<", table);
                if (rangeMax != null && !rangeMax.isFullPrimaryKey()) {
                    rangeMax = null;
                }
            }
            if (rangeMin != null || rangeMax != null) {
                secondaryIndexOperation = new SecondaryIndexRangeScan(index.getIndexName(), columnsToMatch, rangeMin, rangeMax);
            }

        }
        return secondaryIndexOperation;
    }

    private static boolean isCachable(String query) {
        return true;

    }

    private static final class TableImpl extends AbstractTable
            implements ModifiableTable, ScannableTable, ProjectableFilterableTable {

        final AbstractTableManager tableManager;
        final ImmutableList<ImmutableBitSet> keys;

        private TableImpl(AbstractTableManager tableManager) {
            this.tableManager = tableManager;
            ImmutableBitSet.Builder builder = ImmutableBitSet.builder();
            Table table = tableManager.getTable();
            int index = 0;
            for (Column c : table.getColumns()) {
                if (table.isPrimaryKeyColumn(c.name)) {
                    builder.set(index);
                }
                index++;
            }
            keys = ImmutableList.of(builder.build());
        }

        private static boolean isColumnNullable(Column c, Table t) {
            return  (!t.isPrimaryKeyColumn(c.name) || t.auto_increment) && !ColumnTypes.isNotNullDataType(c.type);
        }

        @Override
        public RelDataType getRowType(RelDataTypeFactory typeFactory) {
            RelDataTypeFactory.Builder builder = new RelDataTypeFactory.Builder(typeFactory);
            Table table = tableManager.getTable();
            for (Column c : table.getColumns()) {
                boolean nullable = isColumnNullable(c, table);
                builder.add(c.name, convertType(c.type, typeFactory, nullable));
            }
            return builder.build();
        }

        @Override
        public Statistic getStatistic() {
            return Statistics.of(tableManager.getStats().getTablesize(),
                    keys);
        }

        @Override
        public Collection getModifiableCollection() {
            throw new UnsupportedOperationException("Not supported yet."); //To change body of generated methods, choose Tools | Templates.
        }

        @Override
        public TableModify toModificationRel(RelOptCluster cluster, RelOptTable table, Prepare.CatalogReader catalogReader, RelNode child, TableModify.Operation operation, List<String> updateColumnList, List<RexNode> sourceExpressionList, boolean flattened) {
            return LogicalTableModify.create(table, catalogReader, child, operation,
                    updateColumnList, sourceExpressionList, flattened);
        }

        @Override
        public <T> Queryable<T> asQueryable(QueryProvider queryProvider, SchemaPlus schema, String tableName) {
            throw new UnsupportedOperationException("Not supported yet."); //To change body of generated methods, choose Tools | Templates.
        }

        @Override
        public Type getElementType() {
            return Object.class;
        }

        @Override
        public Expression getExpression(SchemaPlus schema, String tableName, Class clazz) {
            return null;
        }

        @Override
        public Enumerable<Object[]> scan(DataContext root) {
            throw new UnsupportedOperationException("Not supported yet.");
        }

        @Override
        public Enumerable<Object[]> scan(DataContext root, List<RexNode> filters, int[] projects) {
            throw new UnsupportedOperationException("Not supported yet.");
        }

        private static RelDataType convertType(
                int type,
                RelDataTypeFactory typeFactory, boolean nullable
        ) {
            RelDataType relDataType = convertTypeNotNull(type, typeFactory);
            if (nullable) {
                return typeFactory.createTypeWithNullability(relDataType, true);
            } else {
                return relDataType;
            }
        }

        private static RelDataType convertTypeNotNull(
                int type,
                RelDataTypeFactory typeFactory
        ) {

            switch (type) {
                case ColumnTypes.BOOLEAN:
                    return typeFactory.createSqlType(SqlTypeName.BOOLEAN);
                case ColumnTypes.INTEGER:
                case ColumnTypes.NOTNULL_INTEGER:
                    return typeFactory.createSqlType(SqlTypeName.INTEGER);
                case ColumnTypes.STRING:
                case ColumnTypes.NOTNULL_STRING:
                    return typeFactory.createSqlType(SqlTypeName.VARCHAR);
                case ColumnTypes.BYTEARRAY:
                    return typeFactory.createSqlType(SqlTypeName.VARBINARY);
                case ColumnTypes.LONG:
                case ColumnTypes.NOTNULL_LONG:
                    return typeFactory.createSqlType(SqlTypeName.BIGINT);
                case ColumnTypes.TIMESTAMP:
                    return typeFactory.createSqlType(SqlTypeName.TIMESTAMP);
                default:
                    return typeFactory.createSqlType(SqlTypeName.ANY);

            }
        }

    }

}<|MERGE_RESOLUTION|>--- conflicted
+++ resolved
@@ -291,13 +291,8 @@
             SQLPlannedOperationStatement sqlPlannedOperationStatement = new SQLPlannedOperationStatement(
                     convertRelNode(plan.topNode, plan.originalRowType, returnValues)
                             .optimize());
-<<<<<<< HEAD
-            if (LOG.isLoggable(Level.INFO)) {
-                LOG.log(Level.INFO, "Query: {0} --HerdDB Plan {1}",
-=======
             if (LOG.isLoggable(DUMP_QUERY_LEVEL)) {
                 LOG.log(DUMP_QUERY_LEVEL, "Query: {0} --HerdDB Plan\n{1}",
->>>>>>> c7ea8e93
                         new Object[]{query, sqlPlannedOperationStatement.getRootOp()});
             }
             if (!scan) {
@@ -525,13 +520,8 @@
         final RelNode newRoot = optPlanner.changeTraits(logicalPlan, desiredTraits);
         optPlanner.setRoot(newRoot);
         RelNode bestExp = optPlanner.findBestExp();
-<<<<<<< HEAD
-        if (LOG.isLoggable(Level.INFO)) {
-            LOG.log(Level.INFO, "Query: {0} {1}", new Object[]{query,
-=======
         if (LOG.isLoggable(DUMP_QUERY_LEVEL)) {
             LOG.log(DUMP_QUERY_LEVEL, "Query: {0} {1}", new Object[]{query,
->>>>>>> c7ea8e93
                     RelOptUtil.dumpPlan("-- Best  Plan", bestExp, SqlExplainFormat.TEXT,
                             SqlExplainLevel.ALL_ATTRIBUTES)});
         }
