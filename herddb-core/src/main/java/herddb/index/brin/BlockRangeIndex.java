/*
 Licensed to Diennea S.r.l. under one
 or more contributor license agreements. See the NOTICE file
 distributed with this work for additional information
 regarding copyright ownership. Diennea S.r.l. licenses this file
 to you under the Apache License, Version 2.0 (the
 "License"); you may not use this file except in compliance
 with the License.  You may obtain a copy of the License at

 http://www.apache.org/licenses/LICENSE-2.0

 Unless required by applicable law or agreed to in writing,
 software distributed under the License is distributed on an
 "AS IS" BASIS, WITHOUT WARRANTIES OR CONDITIONS OF ANY
 KIND, either express or implied.  See the License for the
 specific language governing permissions and limitations
 under the License.

 */
package herddb.index.brin;

import java.io.IOException;
import java.util.AbstractMap;
import java.util.ArrayList;
import java.util.Collection;
import java.util.HashSet;
import java.util.Iterator;
import java.util.List;
import java.util.Map;
import java.util.NavigableMap;
import java.util.Objects;
import java.util.Set;
import java.util.TreeMap;
import java.util.concurrent.ConcurrentNavigableMap;
import java.util.concurrent.ConcurrentSkipListMap;
import java.util.concurrent.atomic.AtomicInteger;
import java.util.concurrent.locks.ReentrantLock;
import java.util.logging.Level;
import java.util.logging.Logger;
import java.util.stream.Collectors;
import java.util.stream.Stream;

import herddb.core.Page;
import herddb.core.Page.Metadata;
import herddb.core.PageReplacementPolicy;
import herddb.utils.EnsureIntegerIncrementAccumulator;
import herddb.utils.SizeAwareObject;

/**
 * Very Simple BRIN (Block Range Index) implementation with pagination managed by a {@link PageReplacementPolicy}
 *
 * @author enrico.olivelli
 * @author diego.salvi
 */
public final class BlockRangeIndex<K extends Comparable<K> & SizeAwareObject, V extends SizeAwareObject> {

    private static final Logger LOG = Logger.getLogger(BlockRangeIndex.class.getName());

    private static final long ENTRY_CONSTANT_BYTE_SIZE = 93;
    private static final long BLOCK_CONSTANT_BYTE_SIZE = 128;

    private final long maxPageBlockSize;
    private final ConcurrentNavigableMap<BlockStartKey<K>, Block<K,V>> blocks = new ConcurrentSkipListMap<>();
    private final AtomicInteger blockIdGenerator = new AtomicInteger();

    private final IndexDataStorage<K, V> dataStorage;

    private final PageReplacementPolicy pageReplacementPolicy;

    public BlockRangeIndex(long maxBlockSize, PageReplacementPolicy pageReplacementPolicy) {
        this(maxBlockSize, pageReplacementPolicy, new MemoryIndexDataStorage<>());
    }

    public BlockRangeIndex(long maxBlockSize, PageReplacementPolicy pageReplacementPolicy, IndexDataStorage<K, V> dataStorage) {
        this.maxPageBlockSize = maxBlockSize - BLOCK_CONSTANT_BYTE_SIZE;
        if (maxBlockSize < 0) {
            throw new IllegalArgumentException("page size to small to store any index entry: " + maxBlockSize);
        }

        this.pageReplacementPolicy = pageReplacementPolicy;
        this.dataStorage = dataStorage;
    }

    static final class BlockStartKey<K extends Comparable<K>> implements Comparable<BlockStartKey<K>> {

        static final BlockStartKey<?> HEAD_KEY = new BlockStartKey<>(null, -1);

        public final K minKey;
        public final int blockId;

        @Override
        public String toString() {
            if (minKey == null) {
                return "BlockStartKey{HEAD}";
            } else {
                return "BlockStartKey{" + minKey + "," + blockId + '}';
            }
        }

        public static final <X extends Comparable<X>> BlockStartKey<X> valueOf(X minKey, int segmentId) {
            if (minKey == null) {
                if (segmentId != -1) {
                    throw new IllegalArgumentException();
                }
                return (BlockStartKey<X>) HEAD_KEY;
            }
            return new BlockStartKey<>(minKey, segmentId);
        }

        private BlockStartKey(K minKey, int segmentId) {
            this.minKey = minKey;
            this.blockId = segmentId;
        }

        @Override
        public int compareTo(BlockStartKey<K> o) {
            if (o == this) {
                return 0;
            } else if (HEAD_KEY == this) {
                return -1;
            } else if (o == HEAD_KEY) {
                return 1;
            }
            int diff = this.minKey.compareTo(o.minKey);
            if (diff != 0) {
                return diff;
            }
            return Integer.compare(blockId, o.blockId);
        }

        public int compareMinKey(K other) {
            if (HEAD_KEY == this) {
                return -1;
            }

            return this.minKey.compareTo(other);
        }



        @Override
        public int hashCode() {
            int hash = 3;
            hash = 67 * hash + Objects.hashCode(this.minKey);
            hash = 67 * hash + this.blockId;
            return hash;
        }

        @Override
        public boolean equals(Object obj) {
            if (this == obj) {
                return true;
            }
            if (obj == null) {
                return false;
            }
            if (getClass() != obj.getClass()) {
                return false;
            }
            final BlockStartKey<?> other = (BlockStartKey<?>) obj;
            if (this.blockId != other.blockId) {
                return false;
            }
            if (!Objects.equals(this.minKey, other.minKey)) {
                return false;
            }
            return true;
        }

    }

    private static final class BRINPage<KEY extends Comparable<KEY> & SizeAwareObject, VAL extends SizeAwareObject>
            extends Page<Block<KEY, VAL>> {

        public BRINPage(Block<KEY,VAL> owner, long blockId) {
            super(owner, blockId);
        }

        @Override
        public String toString() {
            return "BRINPage [owner=" + owner + ", pageId=" + pageId + "]";
        }

    }

    private long evaluateEntrySize(K key, V value) {
        final long size = key.getEstimatedSize() + value.getEstimatedSize() + ENTRY_CONSTANT_BYTE_SIZE;
        if (size > maxPageBlockSize) {
            throw new IllegalStateException(
                "entry too big to fit in any page " + size + " bytes");
        }
        return size;
    }


<<<<<<< HEAD
    private static final class DeleteState <KEY extends Comparable<KEY> & SizeAwareObject, VAL extends SizeAwareObject> {
        final Set<BlockStartKey<KEY>> visited;
        boolean deleted;
        Block<KEY,VAL> next;

        public DeleteState() {
            super();

            visited = new HashSet<>();
        }
    }

    static final class Block<KEY extends Comparable<KEY> & SizeAwareObject, VAL extends SizeAwareObject> implements Page.Owner {

        final BlockRangeIndex<KEY,VAL> index;
        final BlockStartKey<KEY> key;

        NavigableMap<KEY, List<VAL>> values;
=======
        final BlockStartKey<K> key;
        NavigableMap<K, List<V>> values;
>>>>>>> 0d97c352
        long size;
        Block<KEY,VAL> next;
        private final ReentrantLock lock = new ReentrantLock(true);
        private volatile boolean loaded;
        private volatile boolean dirty;
        private volatile long pageId;

        private final BRINPage page;

<<<<<<< HEAD
        public Block(BlockRangeIndex<KEY,VAL> index, int blockId, KEY firstKey, long size, long pageId) {
            this.index = index;
            this.key = BlockStartKey.valueOf(firstKey, blockId);

=======
        public Block(int blockId, K firstKey, long size, long pageId) {
            this.key = BlockStartKey.valueOf(firstKey, blockId);
>>>>>>> 0d97c352
            this.size = size;
            this.loaded = false;
            this.dirty = false;
            this.pageId = pageId;

            /* Immutable Block ID */
            page = new BRINPage<>(this, blockId);
        }

        public Block(BlockRangeIndex<KEY,VAL> index, KEY firstKey, VAL firstValue) {
            this.index = index;
            this.key = (BlockStartKey<KEY>) BlockStartKey.HEAD_KEY;

            /* TODO: estimate a better sizing for array list */
            List<VAL> firstKeyValues = new ArrayList<>();
            firstKeyValues.add(firstValue);
            values = new TreeMap<>();
            values.put(firstKey, firstKeyValues);
<<<<<<< HEAD
            this.size = index.evaluateEntrySize(firstKey, firstValue);
=======
            this.size = evaluateEntrySize(firstKey, firstValue);
>>>>>>> 0d97c352
            this.loaded = true;
            this.dirty = true;
            this.pageId = IndexDataStorage.NEW_PAGE;

            /* Immutable Block ID */
            page = new BRINPage<>(this, key.blockId);
        }

<<<<<<< HEAD
        private Block(BlockRangeIndex<KEY,VAL> index, KEY newOtherMinKey, NavigableMap<KEY, List<VAL>> other_values, long size) {
            this.index = index;
            this.key = BlockStartKey.valueOf(newOtherMinKey, index.blockIdGenerator.incrementAndGet());
=======
        private Block(K newOtherMinKey, NavigableMap<K, List<V>> other_values, long size) {
            this.key = BlockStartKey.valueOf(newOtherMinKey, blockIdGenerator.incrementAndGet());
>>>>>>> 0d97c352
            this.values = other_values;
            this.size = size;
            this.loaded = true;
            this.dirty = true;
            this.pageId = IndexDataStorage.NEW_PAGE;

            /* Immutable Block ID */
            page = new BRINPage<>(this, key.blockId);
        }

        long getSize() {
            return size;
        }

        boolean isLoaded() {
            return loaded;
        }

        boolean isDirty() {
            return dirty;
        }

        private void mergeAddValue(KEY key1, VAL value, Map<KEY, List<VAL>> values) {
            List<VAL> valuesForKey = values.get(key1);
            if (valuesForKey == null) {
                valuesForKey = new ArrayList<>();
                values.put(key1, valuesForKey);
            }
            valuesForKey.add(value);
        }

        boolean addValue(KEY key, VAL value, ConcurrentNavigableMap<BlockStartKey<KEY>, Block<KEY,VAL>> blocks) {

            /* Eventual new block from split. It must added to PageReplacementPolicy only after lock release */
            Block<KEY,VAL> newblock = null;
            lock.lock();
            try {
                Block<KEY,VAL> _next = next;
                if (_next != null && _next.key.compareMinKey(key) <= 0) {
                    // unfortunately this occours during split
                    // put #1 -> causes split
                    // put #2 -> designates this block for put, but the split is taking place
                    // put #1 returns
                    // put #2 needs to addValue to the 'next' (split result) block not to this
                    return false;
                }
                ensureBlockLoaded();

                mergeAddValue(key, value, values);
                size += index.evaluateEntrySize(key, value);
                dirty = true;

<<<<<<< HEAD
                if (size > index.maxPageBlockSize) {
=======
                if (size > maxPageBlockSize) {
>>>>>>> 0d97c352
                    newblock = split(blocks);
                }
            } finally {
                lock.unlock();
            }

            if (newblock != null) {
                final Metadata unload = index.pageReplacementPolicy.add(newblock.page);
                if (unload != null) {
                    unload.owner.unload(unload.pageId);
                }
            }
            return true;
        }



        void delete(KEY key, VAL value, DeleteState<KEY,VAL> state) {

            if (!state.visited.add(this.key)) {
                /* No more next */
                state.next = null;
                return;
            }

            lock.lock();

            try {

<<<<<<< HEAD
                final Block<KEY,VAL> currentNext = this.next;
=======
                final Block currentNext = this.next;
>>>>>>> 0d97c352

                /*
                 * Compare deletion key with next block min key. If no next block exists
                 * comparison is set to an arbitrary value needed only for initialization
                 */
                final int nextMinKeyCompare = currentNext == null ?
                        -1 : currentNext.key.compareMinKey(key);

                /*
                 * If reached during split this block could be too "small". In such case we
                 * don't need to attempt any load but send directly to next. Pay attention that
                 * if next block min key is equal to needed key we must look in this node too
                 * (the key list could be split between both nodes)
                 */
                if (currentNext == null || nextMinKeyCompare >= 0) {
                    ensureBlockLoaded();
                    List<VAL> valuesForKey = values.get(key);
                    if (valuesForKey != null) {
                        boolean removed = valuesForKey.remove(value);
                        if (removed) {
                            if (valuesForKey.isEmpty()) {
                                values.remove(key);
                            }
                            size -= index.evaluateEntrySize(key, value);
                            dirty = true;

                            /* Value removed, stop deletions */
                            state.deleted = true;

                            /* No more next */
                            state.next = null;

                            return;
                        }
                    }
                }


                /*
                 * Propagate to next only if it exist AND next min key isn't greater than requested
                 * key (ie: only if next could have any useful data)
                 */
                if (currentNext != null && nextMinKeyCompare <= 0) {
<<<<<<< HEAD
                    state.next = currentNext;
                } else {
                    /* No more next */
                    state.next = null;
=======
                    return currentNext;
>>>>>>> 0d97c352
                }

            } finally {
                lock.unlock();
            }

        }

       void ensureBlockLoaded() {
            if (!loaded) {
                try {
                    values = new TreeMap<>();
                    List<Map.Entry<KEY,VAL>> loadDataPage = index.dataStorage.loadDataPage(pageId);

                    for (Map.Entry<KEY,VAL> entry : loadDataPage) {
                        mergeAddValue(entry.getKey(), entry.getValue(), values);
                    }

                    loaded = true;

                    /* Dereferenced page unload */
                    final Page.Metadata unload = index.pageReplacementPolicy.add(page);
                    if (unload != null) {
                        unload.owner.unload(unload.pageId);
                    }

                } catch (IOException err) {
                    throw new RuntimeException(err);
                }
            } else {
                index.pageReplacementPolicy.pageHit(page);
            }
        }

        Block<KEY,VAL> lookUpRange(KEY firstKey, KEY lastKey, Set<BlockStartKey<KEY>> visitedBlocks, List<List<VAL>> results) {
            if (!visitedBlocks.add(this.key)) {
                return null;
            }

            lock.lock();

            /*
             * If we got here means that at some point this block had a min key compatible
             * with lookup limits. Because min key never change we could be skipped only if
             * first requested key is greater than next min key (due to an occurring split
             * while selecting the blocks)
             */

            try {

<<<<<<< HEAD
                final Block<KEY,VAL> currentNext = this.next;
=======
                final Block currentNext = this.next;
>>>>>>> 0d97c352

                if (firstKey != null && lastKey != null) {

                    /*
                     * If reached during split this block could be too "small". In such case we
                     * don't need to attempt any load but send directly to next. Pay attention that
                     * if next block min key is equal to needed key we must look in this node too
                     * (the key list could be split between both nodes)
                     */
                    if ( currentNext == null || currentNext.key.compareMinKey(firstKey) >= 0) {
                        // index seek case
                        ensureBlockLoaded();
                        if (firstKey.equals(lastKey)) {
                            List<VAL> seek = values.get(firstKey);
                            if (seek != null && !seek.isEmpty()) {
                                results.add(seek);
                            }
                        } else if (lastKey.compareTo(firstKey) < 0) {
                            // no value is possible
                        } else {
                            values.subMap(firstKey, true, lastKey, true).forEach((k, seg) -> {
                                results.add(seg);
                            });
                        }
                    }

                } else if (firstKey != null) {

                    /*
                     * If reached during split this block could be too "small". In such case we
                     * don't need to attempt any load but send directly to next. Pay attention that
                     * if next block min key is equal to needed key we must look in this node too
                     * (the key list could be split between both nodes)
                     */
                    if ( currentNext == null || currentNext.key.compareMinKey(firstKey) >= 0) {
                        // index seek case
                        ensureBlockLoaded();
                        values.tailMap(firstKey, true).forEach((k, seg) -> {
                            results.add(seg);
                        });
                    }
                } else {
                    ensureBlockLoaded();
                    values.headMap(lastKey, true).forEach((k, seg) -> {
                        results.add(seg);
                    });
                }

                /*
                 * Propagate to next only if it exist AND current max key isn't greater than requested
                 * last key (ie: only if next could have any useful data)
                 */

                /*
                 * Propagate to next only if it exist AND next min key is less or equal than requested
                 * last key (ie: only if next could have any useful data)
                 */
                if (currentNext != null && (lastKey == null || currentNext.key.compareMinKey(lastKey) <= 0)) {
                    return currentNext;
                }

            } finally {
                lock.unlock();
            }

            return null;
        }

        /**
         * Return the newly generated block if any
         */
        private Block<KEY,VAL> split(ConcurrentNavigableMap<BlockStartKey<KEY>, Block<KEY,VAL>> blocks) {
            if (size < index.maxPageBlockSize) {
                throw new IllegalStateException("Split on a non overflowing block");
            }

            if (LOG.isLoggable(Level.FINE)) {
                LOG.log(Level.FINE, "Split: FK " + key, new Object[]{key});
            }
            NavigableMap<KEY, List<VAL>> keep_values = new TreeMap<>();
            NavigableMap<KEY, List<VAL>> other_values = new TreeMap<>();

            final long splitSize = size / 2;

            long mySize = 0;
            long otherSize = 0;
            for (Map.Entry<KEY, List<VAL>> entry : values.entrySet()) {
                final KEY key = entry.getKey();
                for (VAL v : entry.getValue()) {
                    final long entrySize = index.evaluateEntrySize(key, v);
                    if (mySize < splitSize) {
                        mergeAddValue(key, v, keep_values);
                        mySize += entrySize;
                    } else {
                        mergeAddValue(key, v, other_values);
                        otherSize += entrySize;
                    }
                }
            }

            if (other_values.isEmpty()) {
                return null;
            }

<<<<<<< HEAD
            KEY newOtherMinKey = other_values.firstKey();

            Block<KEY,VAL> newblock = new Block<>(index, newOtherMinKey, other_values, otherSize);

=======
            K newOtherMinKey = other_values.firstKey();

            Block newblock = new Block(newOtherMinKey, other_values, otherSize);

>>>>>>> 0d97c352
            this.next = newblock;
            this.size = mySize;
            this.values = keep_values;

            /*
             * First publish the new block then reduce this block min/max keys. If done otherwise a
             * concurrent lookup thread could miss the block containing the right data.
             *
             * blocks.put acts as memory barrier (contains at least a volatile access thus reordering is
             * blocked [happen before])
             */
            // access to external field, this is the cause of most of the concurrency problems
            blocks.put(newblock.key, newblock);

            return newblock;

        }

        private BlockRangeIndexMetadata.BlockMetadata<KEY> checkpoint() throws IOException {
            lock.lock();
            try {
                if (!dirty || !loaded) {
                    return new BlockRangeIndexMetadata.BlockMetadata<>(key.minKey, key.blockId, size, pageId);
                }
                List<Map.Entry<KEY,VAL>> result = new ArrayList<>();
                values.forEach((k, l) -> {
                    l.forEach(v -> {
                        result.add(new AbstractMap.SimpleImmutableEntry<>(k, v));
                    });
                });

                long newPageId = index.dataStorage.createDataPage(result);
                if (LOG.isLoggable(Level.FINE)) {
                    LOG.fine("checkpoint block " + key + ": newpage -> " + newPageId + " with " + values.size() + " entries x " + result.size() + " pointers");
                }
                this.dirty = false;
                this.pageId = newPageId;

                return new BlockRangeIndexMetadata.BlockMetadata<>(key.minKey, key.blockId, size, pageId);
            } finally {
                lock.unlock();
            }

        }

        private boolean unload() throws IOException {
            lock.lock();
            try {
                if (!loaded) {
                    return false;
                }
                if (dirty) {
                    checkpoint();
                }
                values = null;
                loaded = false;

                return true;
            } finally {
                lock.unlock();
            }
        }

        /**
         * Do not execute a checkpoint during unload procedure even if needed.
         */
        private boolean forcedUnload() {
            lock.lock();
            try {
                if (!loaded) {
                    return false;
                }
                values = null;
                loaded = false;

                return true;
            } finally {
                lock.unlock();
            }
        }

        @Override
        public void unload(long pageId) {
            if (page.pageId == this.page.pageId) {
                try {
                    unload();
                } catch (IOException e) {
                    throw new RuntimeException(e);
                }
            } else {
                throw new IllegalArgumentException("Expecting to receive managed page " + this.page.pageId + " got " + pageId);
            }
        }

        @Override
        public String toString() {
            return "Block{" + "key=" + key + ", minKey=" + key.minKey + ", size=" + size;
        }

    }

    public int getNumBlocks() {
        return blocks.size();
    }

    public void put(K key, V value) {
        BlockStartKey<K> lookUp = BlockStartKey.valueOf(key, Integer.MAX_VALUE);
        while (!tryPut(key, value, lookUp)) {
        }
    }

    public BlockRangeIndexMetadata<K> checkpoint() throws IOException {
        final boolean fineEnabled = LOG.isLoggable(Level.FINE);

        List<BlockRangeIndexMetadata.BlockMetadata<K>> blocksMetadata = new ArrayList<>();
        Set<Block<K,V>> deleted = new HashSet<>();

        Iterator<Block<K,V>> iterator = blocks.values().iterator();
        while(iterator.hasNext()) {
            Block<K,V> block = iterator.next();

            BlockRangeIndexMetadata.BlockMetadata<K> metadata = block.checkpoint();
            if (metadata.size != 0) {
                if (fineEnabled) {
                    LOG.fine("block " + block.pageId + " ("+ block.key+ ") has " + metadata.size + " records at checkpoint");
                }
                blocksMetadata.add(metadata);
            } else {
                LOG.info("block " + block.pageId + " ("+ block.key+ ") is empty at checkpoint: discarding");

                /* Unload the block from memory */
                block.unload();

                /* Remove the block from knowledge */
                iterator.remove();

                deleted.add(block);
            }
        }

        if (!deleted.isEmpty()) {
            /* Loop again to remove next pointers to delete blocks */
            for (Block<K,V> block : blocks.values()) {
                final Block<K,V> next = block.next;
                if (deleted.contains(next)) {
                    if (fineEnabled) {
                        LOG.warning("unlinking block " + block.pageId + " ("+ block.key+ ") from deleted block " + next.pageId + " ("+ block.key+ ")");
                    }
                    block.next = null;
                }
            }
        }

        return new BlockRangeIndexMetadata<>(blocksMetadata);
    }

    private boolean tryPut(K key, V value, BlockStartKey<K> lookUp) {
        Map.Entry<BlockStartKey<K>, Block<K,V>> segmentEntry = blocks.floorEntry(lookUp);
        if (segmentEntry == null) {

            final Block<K,V> headBlock = new Block<>(this, key, value);
            headBlock.lock.lock();

            try {
                boolean added = blocks.putIfAbsent((BlockStartKey<K>) BlockStartKey.HEAD_KEY, headBlock) == null;

                /* Set the block as "loaded" only if has been really added */
                if (added) {
                    final Metadata unload = pageReplacementPolicy.add(headBlock.page);
                    if (unload != null) {
                        unload.owner.unload(unload.pageId);
                    }
                }

                return added;
            } finally {
                headBlock.lock.unlock();
            }
        }
        Block<K,V> choosenSegment = segmentEntry.getValue();
        return choosenSegment.addValue(key, value, blocks);

    }

    public void delete(K key, V value) {
        final DeleteState<K,V> state = new DeleteState<>();
        for(Block<K,V> block : findCandidates(key,key)) {
            state.next = block;
            do {
                state.next.delete(key, value, state);
                if (state.deleted) {
                    /* Deleted record no more iterations needed */
                    return;
                }
            } while (state.next != null);
        }
    }

    public Stream<V> query(K firstKey, K lastKey) {
        Set<BlockStartKey<K>> visitedBlocks = new HashSet<>();
        List<List<V>> found = new ArrayList<>();
        for(Block<K,V> block : findCandidates(firstKey, lastKey)) {
            Block<K,V> current = block;
            do {
                current = current.lookUpRange(firstKey, lastKey, visitedBlocks, found);
            } while (current != null);
        }
        return found.stream().flatMap(List::stream);
    }

    public List<V> lookUpRange(K firstKey, K lastKey) {
        return query(firstKey, lastKey).collect(Collectors.toList());
    }

    private Collection<Block<K,V>> findCandidates(K firstKey, K lastKey) {

        if (firstKey == null && lastKey == null) {
            throw new IllegalArgumentException();
        }

        BlockStartKey<K> floor = null;
        BlockStartKey<K> ceil = null;

        if (firstKey!= null) {
            floor = blocks.floorKey(BlockStartKey.valueOf(firstKey, -1));
        }

        if (lastKey != null) {
            ceil = blocks.ceilingKey(BlockStartKey.valueOf(lastKey, Integer.MAX_VALUE));
        }

        if (floor == null) {

            /* A LT or EQ key of first key doesn't exists (ex: the first key is the key after the first key) */
            if (ceil == null) {

                /* A GT or EQ key of last key doesn't exists (ex: the last key is the key before the last key) */

                /* Full scan */
                return blocks.values();

            } else {

                boolean ceilInclusive = ceil.compareMinKey(lastKey) == 0;

                return blocks.headMap(ceil, ceilInclusive).values();

            }

        } else {

            if (ceil == null) {

                /* A GT or EQ key of last key doesn't exists (ex: the last key is the key before the last key) */
                return blocks.tailMap(floor, true).values();

            } else {

                boolean ceilInclusive = ceil.compareMinKey(lastKey) == 0;

                return blocks.subMap(floor, true, ceil, ceilInclusive).values();

            }

        }

    }

    public List<V> search(K key) {
        return lookUpRange(key, key);
    }

    public boolean containsKey(K key) {
        return !lookUpRange(key, key).isEmpty();
    }

    public void boot(BlockRangeIndexMetadata<K> metadata) {
        LOG.severe("boot index, with " + metadata.getBlocksMetadata().size() + " blocks");

        clear();

        for (BlockRangeIndexMetadata.BlockMetadata<K> blockData : metadata.getBlocksMetadata()) {
            /*
             * TODO: if the system is restart with a different (smaller) page size old blocks will remain
             * bigger until a split occurs.
             */
<<<<<<< HEAD
            Block<K,V> block = new Block<>(this, blockData.blockId, blockData.firstKey, blockData.size, blockData.pageId);
=======
            Block block = new Block(blockData.blockId, blockData.firstKey, blockData.size, blockData.pageId);
>>>>>>> 0d97c352
            blocks.put(block.key, block);
            if (LOG.isLoggable(Level.FINE)) {
                LOG.fine("boot block at " + block.key + " " + block.key.minKey);
            }
            blockIdGenerator.accumulateAndGet(block.key.blockId, EnsureIntegerIncrementAccumulator.INSTANCE);
        }
    }

    void clear() {

        for (Block<K,V> block : blocks.values()) {
            /* Unload if loaded */
            if (block.forcedUnload()) {
                pageReplacementPolicy.remove(block.page);
            }
        }

        blocks.clear();
    }

    ConcurrentNavigableMap<BlockStartKey<K>, Block<K,V>> getBlocks() {
        return blocks;
    }

}<|MERGE_RESOLUTION|>--- conflicted
+++ resolved
@@ -192,8 +192,6 @@
         return size;
     }
 
-
-<<<<<<< HEAD
     private static final class DeleteState <KEY extends Comparable<KEY> & SizeAwareObject, VAL extends SizeAwareObject> {
         final Set<BlockStartKey<KEY>> visited;
         boolean deleted;
@@ -212,12 +210,9 @@
         final BlockStartKey<KEY> key;
 
         NavigableMap<KEY, List<VAL>> values;
-=======
-        final BlockStartKey<K> key;
-        NavigableMap<K, List<V>> values;
->>>>>>> 0d97c352
         long size;
         Block<KEY,VAL> next;
+      
         private final ReentrantLock lock = new ReentrantLock(true);
         private volatile boolean loaded;
         private volatile boolean dirty;
@@ -225,15 +220,10 @@
 
         private final BRINPage page;
 
-<<<<<<< HEAD
         public Block(BlockRangeIndex<KEY,VAL> index, int blockId, KEY firstKey, long size, long pageId) {
             this.index = index;
             this.key = BlockStartKey.valueOf(firstKey, blockId);
 
-=======
-        public Block(int blockId, K firstKey, long size, long pageId) {
-            this.key = BlockStartKey.valueOf(firstKey, blockId);
->>>>>>> 0d97c352
             this.size = size;
             this.loaded = false;
             this.dirty = false;
@@ -252,11 +242,7 @@
             firstKeyValues.add(firstValue);
             values = new TreeMap<>();
             values.put(firstKey, firstKeyValues);
-<<<<<<< HEAD
             this.size = index.evaluateEntrySize(firstKey, firstValue);
-=======
-            this.size = evaluateEntrySize(firstKey, firstValue);
->>>>>>> 0d97c352
             this.loaded = true;
             this.dirty = true;
             this.pageId = IndexDataStorage.NEW_PAGE;
@@ -265,14 +251,9 @@
             page = new BRINPage<>(this, key.blockId);
         }
 
-<<<<<<< HEAD
         private Block(BlockRangeIndex<KEY,VAL> index, KEY newOtherMinKey, NavigableMap<KEY, List<VAL>> other_values, long size) {
             this.index = index;
             this.key = BlockStartKey.valueOf(newOtherMinKey, index.blockIdGenerator.incrementAndGet());
-=======
-        private Block(K newOtherMinKey, NavigableMap<K, List<V>> other_values, long size) {
-            this.key = BlockStartKey.valueOf(newOtherMinKey, blockIdGenerator.incrementAndGet());
->>>>>>> 0d97c352
             this.values = other_values;
             this.size = size;
             this.loaded = true;
@@ -325,11 +306,7 @@
                 size += index.evaluateEntrySize(key, value);
                 dirty = true;
 
-<<<<<<< HEAD
                 if (size > index.maxPageBlockSize) {
-=======
-                if (size > maxPageBlockSize) {
->>>>>>> 0d97c352
                     newblock = split(blocks);
                 }
             } finally {
@@ -359,11 +336,7 @@
 
             try {
 
-<<<<<<< HEAD
                 final Block<KEY,VAL> currentNext = this.next;
-=======
-                final Block currentNext = this.next;
->>>>>>> 0d97c352
 
                 /*
                  * Compare deletion key with next block min key. If no next block exists
@@ -407,14 +380,10 @@
                  * key (ie: only if next could have any useful data)
                  */
                 if (currentNext != null && nextMinKeyCompare <= 0) {
-<<<<<<< HEAD
                     state.next = currentNext;
                 } else {
                     /* No more next */
                     state.next = null;
-=======
-                    return currentNext;
->>>>>>> 0d97c352
                 }
 
             } finally {
@@ -465,11 +434,7 @@
 
             try {
 
-<<<<<<< HEAD
                 final Block<KEY,VAL> currentNext = this.next;
-=======
-                final Block currentNext = this.next;
->>>>>>> 0d97c352
 
                 if (firstKey != null && lastKey != null) {
 
@@ -574,17 +539,10 @@
                 return null;
             }
 
-<<<<<<< HEAD
             KEY newOtherMinKey = other_values.firstKey();
 
             Block<KEY,VAL> newblock = new Block<>(index, newOtherMinKey, other_values, otherSize);
 
-=======
-            K newOtherMinKey = other_values.firstKey();
-
-            Block newblock = new Block(newOtherMinKey, other_values, otherSize);
-
->>>>>>> 0d97c352
             this.next = newblock;
             this.size = mySize;
             this.values = keep_values;
@@ -871,11 +829,7 @@
              * TODO: if the system is restart with a different (smaller) page size old blocks will remain
              * bigger until a split occurs.
              */
-<<<<<<< HEAD
             Block<K,V> block = new Block<>(this, blockData.blockId, blockData.firstKey, blockData.size, blockData.pageId);
-=======
-            Block block = new Block(blockData.blockId, blockData.firstKey, blockData.size, blockData.pageId);
->>>>>>> 0d97c352
             blocks.put(block.key, block);
             if (LOG.isLoggable(Level.FINE)) {
                 LOG.fine("boot block at " + block.key + " " + block.key.minKey);
